'use strict';

// ---external global dependencies
/* Promise:false */

var Plotly = require('./plotly'),
    d3 = require('d3'),
    isNumeric = require('./isnumeric');

<<<<<<< HEAD
axes.traceAttributes = {
   xaxis: {
       valType: 'axisid',
       role: 'info',
       dflt: 'x',
       description: [
           'Sets a reference between this trace\'s x coordinates and',
           'a 2D cartesian x axis.',
           'If *x* (the default value), the x coordinates refer to',
           '`layout.xaxis`.',
           'If *x2*, the x coordinates refer to `layout.xaxis2`, and so on.'
       ].join(' ')
   },
   yaxis: {
       valType: 'axisid',
       role: 'info',
       dflt: 'y',
       description: [
           'Sets a reference between this trace\'s y coordinates and',
           'a 2D cartesian y axis.',
           'If *y* (the default value), the y coordinates refer to',
           '`layout.yaxis`.',
           'If *y2*, the y coordinates refer to `layout.xaxis2`, and so on.'
       ].join(' ')
   }
};

Plotly.Plots.registerSubplot('cartesian', ['xaxis', 'yaxis'], ['x', 'y'],
    axes.traceAttributes);
=======
var axes = module.exports = {};

Plotly.Plots.registerSubplot('cartesian', ['xaxis', 'yaxis'], ['x', 'y'], {
    xaxis: {
        valType: 'axisid',
        role: 'info',
        dflt: 'x',
        description: [
            'Sets a reference between this trace\'s x coordinates and',
            'a 2D cartesian x axis.',
            'If *x* (the default value), the x coordinates refer to',
            '`layout.xaxis`.',
            'If *x2*, the x coordinates refer to `layout.xaxis2`, and so on.'
        ].join(' ')
    },
    yaxis: {
        valType: 'axisid',
        role: 'info',
        dflt: 'y',
        description: [
            'Sets a reference between this trace\'s y coordinates and',
            'a 2D cartesian y axis.',
            'If *y* (the default value), the y coordinates refer to',
            '`layout.yaxis`.',
            'If *y2*, the y coordinates refer to `layout.xaxis2`, and so on.'
        ].join(' ')
    }
});
>>>>>>> 18aeb7f8

var extendFlat = Plotly.Lib.extendFlat;

axes.layoutAttributes = {
    title: {
        valType: 'string',
        role: 'info',
        description: 'Sets the title of this axis.'
    },
    titlefont: extendFlat({}, Plotly.Plots.fontAttrs, {
        description: [
            'Sets this axis\' title font.'
        ].join(' ')
    }),
    type: {
        valType: 'enumerated',
        // '-' means we haven't yet run autotype or couldn't find any data
        // it gets turned into linear in td._fullLayout but not copied back
        // to td.data like the others are.
        values: ['-', 'linear', 'log', 'date', 'category'],
        dflt: '-',
        role: 'info',
        description: [
            'Sets the axis type.',
            'By default, plotly attempts to determined the axis type',
            'by looking into the data of the traces that referenced',
            'the axis in question.'
        ].join(' ')
    },
    autorange: {
        valType: 'enumerated',
        values: [true, false, 'reversed'],
        dflt: true,
        role: 'style',
        description: [
            'Determines whether or not the range of this axis is',
            'computed in relation to the input data.',
            'See `rangemode` for more info.',
            'If `range` is provided, then `autorange` is set to *false*.'
        ].join(' ')
    },
    rangemode: {
        valType: 'enumerated',
        values: ['normal', 'tozero', 'nonnegative'],
        dflt: 'normal',
        role: 'style',
        description: [
            'If *normal*, the range is computed in relation to the extrema',
            'of the input data.',
            'If *tozero*`, the range extends to 0,',
            'regardless of the input data',
            'If *nonnegative*, the range is non-negative,',
            'regardless of the input data.'
        ].join(' ')
    },
    range: {
        valType: 'info_array',
        role: 'info',
        items: [
            {valType: 'number'},
            {valType: 'number'}
        ],
        description: 'Sets the range of this axis.'
    },
    fixedrange: {
        valType: 'boolean',
        dflt: false,
        role: 'info',
        description: [
            'Determines whether or not this axis is zoom-able.',
            'If true, then zoom is disabled.'
        ].join(' ')
    },
    // ticks
    tickmode: {
        valType: 'enumerated',
        values: ['auto', 'linear', 'array'],
        role: 'info',
        description: [
            'Sets the tick mode for this axis.',
            'If *auto*, the number of ticks is set via `nticks`.',
            'If *linear*, the placement of the ticks is determined by',
            'a starting position `tick0` and a tick step `dtick`',
            '(*linear* is the default value if `tick0` and `dtick` are provided).',
            'If *array*, the placement of the ticks is set via `tickvals`',
            'and the tick text is `ticktext`.',
            '(*array* is the default value if `tickvals` is provided).'
        ].join(' ')
    },
    nticks: {
        valType: 'integer',
        min: 0,
        dflt: 0,
        role: 'style',
        description: [
            'Sets the number of ticks.',
            'Has an effect only if `tickmode` is set to *auto*.'
        ].join(' ')
    },
    tick0: {
        valType: 'number',
        dflt: 0,
        role: 'style',
        description: [
            'Sets the placement of the first tick on this axis.',
            'Use with `dtick`.'
       ].join(' ')
    },
    dtick: {
        valType: 'any',
        dflt: 1,
        role: 'style',
        description: 'Sets the step in-between ticks on this axis'
    },
    tickvals: {
        valType: 'data_array',
        description: [
            'Sets the values at which ticks on this axis appear.',
            'Only has an effect if `tickmode` is set to *array*.',
            'Used with `ticktext`.'
        ].join(' ')
    },
    ticktext: {
        valType: 'data_array',
        description: [
            'Sets the text displayed at the ticks position via `tickvals`.',
            'Only has an effect if `tickmode` is set to *array*.',
            'Used with `ticktext`.'
        ].join(' ')
    },
    ticks: {
        valType: 'enumerated',
        values: ['outside', 'inside', ''],
        role: 'style',
        description: [
            'Determines whether ticks are drawn or not.',
            'If **, this axis\' ticks are not drawn.',
            'If *outside* (*inside*), this axis\' are drawn outside (inside)',
            'the axis lines.'
        ].join(' ')
    },
    mirror: {
        valType: 'enumerated',
        values: [true, 'ticks', false, 'all', 'allticks'],
        dflt: false,
        role: 'style',
        description: [
            'Determines if the axis lines or/and ticks are mirrored to',
            'the opposite side of the plotting area.',
            'If *true*, the axis lines are mirrored.',
            'If *ticks*, the axis lines and ticks are mirrored.',
            'If *false*, mirroring is disable.',
            'If *all*, axis lines are mirrored on all shared-axes subplots.',
            'If *allticks*, axis lines and ticks are mirrored',
            'on all shared-axes subplots.'
        ].join(' ')
    },
    ticklen: {
        valType: 'number',
        min: 0,
        dflt: 5,
        role: 'style',
        description: 'Sets the tick length (in px).'
    },
    tickwidth: {
        valType: 'number',
        min: 0,
        dflt: 1,
        role: 'style',
        description: 'Sets the tick width (in px).'
    },
    tickcolor: {
        valType: 'color',
        dflt: Plotly.Color.defaultLine,
        role: 'style',
        description: 'Sets the tick color.'
    },
    showticklabels: {
        valType: 'boolean',
        dflt: true,
        role: 'style',
        description: 'Determines whether or not the tick labels are drawn.'
    },
    tickfont: extendFlat({}, Plotly.Plots.fontAttrs, {
        description: 'Sets the tick font.'
    }),
    tickangle: {
        valType: 'angle',
        dflt: 'auto',
        role: 'style',
        description: [
            'Sets the angle of the tick labels with respect to the horizontal.',
            'For example, a `tickangle` of -90 draws the tick labels',
            'vertically.'
        ].join(' ')
    },
    tickprefix: {
        valType: 'string',
        dflt: '',
        role: 'style',
        description: 'Sets a tick label prefix.'
    },
    showtickprefix: {
        valType: 'enumerated',
        values: ['all', 'first', 'last', 'none'],
        dflt: 'all',
        role: 'style',
        description: [
            'If *all*, all tick labels are displayed with a prefix.',
            'If *first*, only the first tick is displayed with a prefix.',
            'If *last*, only the last tick is displayed with a suffix.',
            'If *none*, tick prefixes are hidden.'
        ].join(' ')
    },
    ticksuffix: {
        valType: 'string',
        dflt: '',
        role: 'style',
        description: 'Sets a tick label suffix.'
    },
    showticksuffix: {
        valType: 'enumerated',
        values: ['all', 'first', 'last', 'none'],
        dflt: 'all',
        role: 'style',
        description: 'Same as `showtickprefix` but for tick suffixes.'
    },
    showexponent: {
        valType: 'enumerated',
        values: ['all', 'first', 'last', 'none'],
        dflt: 'all',
        role: 'style',
        description: [
            'If *all*, all exponents are shown besides their significands.',
            'If *first*, only the exponent of the first tick is shown.',
            'If *last*, only the exponent of the last tick is shown.',
            'If *none*, no exponents appear.'
        ].join(' ')
    },
    exponentformat: {
        valType: 'enumerated',
        values: ['none', 'e', 'E', 'power', 'SI', 'B'],
        dflt: 'B',
        role: 'style',
        description: [
            'Determines a formatting rule for the tick exponents.',
            'For example, consider the number 1,000,000,000.',
            'If *none*, it appears as 1,000,000,000.',
            'If *e*, 1e+9.',
            'If *E*, 1E+9.',
            'If *power*, 1x10^9 (with 9 in a super script).',
            'If *SI*, 1G.',
            'If *B*, 1B.'
        ].join(' ')
    },
    tickformat: {
        valType: 'string',
        dflt: '',
        role: 'style',
        description: [
            'Sets the tick label formatting rule using the',
            'python/d3 number formatting language.',
            'See https://github.com/mbostock/d3/wiki/Formatting#numbers',
            'or https://docs.python.org/release/3.1.3/library/string.html#formatspec',
            'for more info.'
        ].join(' ')
    },
    hoverformat: {
        valType: 'string',
        dflt: '',
        role: 'style',
        description: [
            'Sets the hover text formatting rule for data values on this axis,',
            'using the python/d3 number formatting language.',
            'See https://github.com/mbostock/d3/wiki/Formatting#numbers',
            'or https://docs.python.org/release/3.1.3/library/string.html#formatspec',
            'for more info.'
        ].join(' ')
    },
    // lines and grids
    showline: {
        valType: 'boolean',
        dflt: false,
        role: 'style',
        description: [
            'Determines whether or not a line bounding this axis is drawn.'
        ].join(' ')
    },
    linecolor: {
        valType: 'color',
        dflt: Plotly.Color.defaultLine,
        role: 'style',
        description: 'Sets the axis line color.'
    },
    linewidth: {
        valType: 'number',
        min: 0,
        dflt: 1,
        role: 'style',
        description: 'Sets the width (in px) of the axis line.'
    },
    showgrid: {
        valType: 'boolean',
        role: 'style',
        description: [
            'Determines whether or not grid lines are drawn.',
            'If *true*, the grid lines are drawn at every tick mark.'
        ].join(' ')
    },
    gridcolor: {
        valType: 'color',
        dflt: Plotly.Color.lightLine,
        role: 'style',
        description: 'Sets the color of the grid lines.'
    },
    gridwidth: {
        valType: 'number',
        min: 0,
        dflt: 1,
        role: 'style',
        description: 'Sets the width (in px) of the grid lines.'
    },
    zeroline: {
        valType: 'boolean',
        role: 'style',
        description: [
            'Determines whether or not a line is drawn at along the 0 value',
            'of this axis.',
            'If *true*, the zero line is drawn on top of the grid lines.'
        ].join(' ')
    },
    zerolinecolor: {
        valType: 'color',
        dflt: Plotly.Color.defaultLine,
        role: 'style',
        description: 'Sets the line color of the zero line.'
    },
    zerolinewidth: {
        valType: 'number',
        dflt: 1,
        role: 'style',
        description: 'Sets the width (in px) of the zero line.'
    },
    // positioning attributes
    // anchor: not used directly, just put here for reference
    // values are any opposite-letter axis id
    anchor: {
        valType: 'enumerated',
        values: [
            'free',
            Plotly.Plots.subplotsRegistry.cartesian.idRegex.x.toString(),
            Plotly.Plots.subplotsRegistry.cartesian.idRegex.y.toString()
        ],
        role: 'info',
        description: [
            'If set to an opposite-letter axis id (e.g. `xaxis2`, `yaxis`), this axis is bound to',
            'the corresponding opposite-letter axis.',
            'If set to *free*, this axis\' position is determined by `position`.'
        ].join(' ')
    },
    // side: not used directly, as values depend on direction
    // values are top, bottom for x axes, and left, right for y
    side: {
        valType: 'enumerated',
        values: ['top', 'bottom', 'left', 'right'],
        role: 'info',
        description: [
            'Determines whether a x (y) axis is positioned',
            'at the *bottom* (*left*) or *top* (*right*)',
            'of the plotting area.'
        ].join(' ')
    },
    // overlaying: not used directly, just put here for reference
    // values are false and any other same-letter axis id that's not
    // itself overlaying anything
    overlaying: {
        valType: 'enumerated',
        values: [
            'free',
            Plotly.Plots.subplotsRegistry.cartesian.idRegex.x.toString(),
            Plotly.Plots.subplotsRegistry.cartesian.idRegex.y.toString()
        ],
        role: 'info',
        description: [
            'If set a same-letter axis id, this axis is overlaid on top of',
            'the corresponding same-letter axis.',
            'If *false*, this axis does not overlay any same-letter axes.'
        ].join(' ')
    },
    domain: {
        valType: 'info_array',
        role: 'info',
        items: [
            {valType: 'number', min: 0, max: 1},
            {valType: 'number', min: 0, max: 1}
        ],
        dflt: [0, 1],
        description: [
            'Sets the domain of this axis (in plot fraction).'
        ].join(' ')
    },
    position: {
        valType: 'number',
        min: 0,
        max: 1,
        dflt: 0,
        role: 'style',
        description: [
            'Sets the position of this axis in the plotting space',
            '(in normalized coordinates).',
            'Only has an effect if `anchor` is set to *free*.'
        ].join(' ')
    },

    _deprecated: {
        autotick: {
            valType: 'boolean',
            role: 'info',
            description: [
                'Obsolete.',
                'Set `tickmode` to *auto* for old `autotick` *true* behavior.',
                'Set `tickmode` to *linear* for `autotick` *false*.'
            ].join(' ')
        }
    }
};

var xAxisMatch = /^xaxis[0-9]*$/,
    yAxisMatch = /^yaxis[0-9]*$/;

axes.supplyLayoutDefaults = function(layoutIn, layoutOut, fullData) {
    // get the full list of axes already defined
    var layoutKeys = Object.keys(layoutIn),
        xaList = [],
        yaList = [],
        outerTicks = {},
        noGrids = {},
        i;

    for(i = 0; i < layoutKeys.length; i++) {
        var key = layoutKeys[i];
        if(xAxisMatch.test(key)) xaList.push(key);
        else if(yAxisMatch.test(key)) yaList.push(key);
    }

    for(i = 0; i < fullData.length; i++) {
        var trace = fullData[i],
            xaName = axes.id2name(trace.xaxis),
            yaName = axes.id2name(trace.yaxis);

        // add axes implied by traces
        if(xaName && xaList.indexOf(xaName)===-1) xaList.push(xaName);
        if(yaName && yaList.indexOf(yaName)===-1) yaList.push(yaName);

        // check for default formatting tweaks
        if(Plotly.Plots.traceIs(trace, '2dMap')) {
            outerTicks[xaName] = true;
            outerTicks[yaName] = true;
        }

        if(Plotly.Plots.traceIs(trace, 'oriented')) {
            var positionAxis = trace.orientation==='h' ? yaName : xaName;
            noGrids[positionAxis] = true;
        }
    }

    function axSort(a,b) {
        var aNum = Number(a.substr(5)||1),
            bNum = Number(b.substr(5)||1);
        return aNum - bNum;
    }

    if(layoutOut._hasCartesian || layoutOut._hasGL2D || !fullData.length) {
        // make sure there's at least one of each and lists are sorted
        if(!xaList.length) xaList = ['xaxis'];
        else xaList.sort(axSort);

        if(!yaList.length) yaList = ['yaxis'];
        else yaList.sort(axSort);
    }

    xaList.concat(yaList).forEach(function(axName){
        var axLetter = axName.charAt(0),
            axLayoutIn = layoutIn[axName] || {},
            axLayoutOut = {},
            defaultOptions = {
                letter: axLetter,
                font: layoutOut.font,
                outerTicks: outerTicks[axName],
                showGrid: !noGrids[axName],
                name: axName,
                data: fullData
            },
            positioningOptions = {
                letter: axLetter,
                counterAxes: {x: yaList, y: xaList}[axLetter].map(axes.name2id),
                overlayableAxes: {x: xaList, y: yaList}[axLetter].filter(function(axName2){
                    return axName2!==axName && !(layoutIn[axName2]||{}).overlaying;
                }).map(axes.name2id)
            };

        function coerce(attr, dflt) {
            return Plotly.Lib.coerce(axLayoutIn, axLayoutOut,
                                     axes.layoutAttributes,
                                     attr, dflt);
        }

        axes.handleAxisDefaults(axLayoutIn, axLayoutOut, coerce, defaultOptions);
        axes.handleAxisPositioningDefaults(axLayoutIn, axLayoutOut, coerce, positioningOptions);
        layoutOut[axName] = axLayoutOut;

        // so we don't have to repeat autotype unnecessarily,
        // copy an autotype back to layoutIn
        if(!layoutIn[axName] && axLayoutIn.type!=='-') {
            layoutIn[axName] = {type: axLayoutIn.type};
        }

    });

    // plot_bgcolor only makes sense if there's a (2D) plot!
    // TODO: bgcolor for each subplot, to inherit from the main one
    if(xaList.length && yaList.length) {
        Plotly.Lib.coerce(layoutIn, layoutOut,
            Plotly.Plots.layoutAttributes, 'plot_bgcolor');
    }
};

/**
 * options: object containing:
 *      letter: 'x' or 'y'
 *      title: name of the axis (ie 'Colorbar') to go in default title
 *      name: axis object name (ie 'xaxis') if one should be stored
 *      font: the default font to inherit
 *      outerTicks: boolean, should ticks default to outside?
 *      showGrid: boolean, should gridlines be shown by default?
 *      noHover: boolean, this axis doesn't support hover effects?
 *      data: the plot data to use in choosing auto type
 */
axes.handleAxisDefaults = function(containerIn, containerOut, coerce, options) {
    var letter = options.letter,
        font = options.font || {},
        defaultTitle = 'Click to enter ' +
            (options.title || (letter.toUpperCase() + ' axis')) +
            ' title';

    // set up some private properties
    if(options.name) {
        containerOut._name = options.name;
        containerOut._id = axes.name2id(options.name);
    }

    // now figure out type and do some more initialization
    var axType = coerce('type');
    if(axType==='-') {
        setAutoType(containerOut, options.data);

        if(containerOut.type==='-') {
            containerOut.type = 'linear';
        }
        else {
            // copy autoType back to input axis
            // note that if this object didn't exist
            // in the input layout, we have to put it in
            // this happens in the main supplyDefaults function
            axType = containerIn.type = containerOut.type;
        }
    }
    axes.setConvert(containerOut);

    coerce('title', defaultTitle);
    Plotly.Lib.coerceFont(coerce, 'titlefont', {
        family: font.family,
        size: Math.round(font.size * 1.2),
        color: font.color
    });

    var validRange = (containerIn.range||[]).length===2 &&
            isNumeric(containerIn.range[0]) &&
            isNumeric(containerIn.range[1]),
        autoRange = coerce('autorange', !validRange);

    if(autoRange) coerce('rangemode');
    var range = coerce('range', [-1, letter==='x' ? 6 : 4]);
    if(range[0] === range[1]) {
        containerOut.range = [range[0] - 1, range[0] + 1];
    }
    Plotly.Lib.noneOrAll(containerIn.range, containerOut.range, [0, 1]);

    coerce('fixedrange');

    axes.handleTickValueDefaults(containerIn, containerOut, coerce, axType);

    axes.handleTickDefaults(containerIn, containerOut, coerce, axType, options);

    var showLine = coerce('showline');
    if(showLine) {
        coerce('linecolor');
        coerce('linewidth');
    }

    if(showLine || containerOut.ticks) coerce('mirror');


    var showGridLines = coerce('showgrid', options.showGrid);
    if(showGridLines) {
        coerce('gridcolor');
        coerce('gridwidth');
    }

    var showZeroLine = coerce('zeroline', options.showGrid);
    if(showZeroLine) {
        coerce('zerolinecolor');
        coerce('zerolinewidth');
    }

    return containerOut;
};

/**
 * options: inherits font, outerTicks, noHover from axes.handleAxisDefaults
 */
axes.handleTickDefaults = function(containerIn, containerOut, coerce, axType, options) {
    var showTicks = coerce('ticks', options.outerTicks ? 'outside' : '');
    if(showTicks) {
        coerce('ticklen');
        coerce('tickwidth');
        coerce('tickcolor');
    }

    var showTickLabels = coerce('showticklabels');
    if(showTickLabels) {
        Plotly.Lib.coerceFont(coerce, 'tickfont', options.font || {});
        coerce('tickangle');

        var showAttrDflt = axes.getShowAttrDflt(containerIn);

        if(axType !== 'category') {
            var tickFormat = coerce('tickformat');
            if(!options.noHover) coerce('hoverformat');

            if(!tickFormat && axType !== 'date') {
                coerce('showexponent', showAttrDflt);
                coerce('exponentformat');
            }
        }

        var tickPrefix = coerce('tickprefix');
        if(tickPrefix) coerce('showtickprefix', showAttrDflt);

        var tickSuffix = coerce('ticksuffix');
        if(tickSuffix) coerce('showticksuffix', showAttrDflt);
    }
};

axes.handleTickValueDefaults = function(containerIn, containerOut, coerce, axType) {
    var tickmodeDefault = 'auto';

    if(containerIn.tickmode === 'array' &&
            (axType === 'log' || axType === 'date')) {
        containerIn.tickmode = 'auto';
    }

    if(Array.isArray(containerIn.tickvals)) tickmodeDefault = 'array';
    else if(containerIn.dtick && isNumeric(containerIn.dtick)) {
        tickmodeDefault = 'linear';
    }
    var tickmode = coerce('tickmode', tickmodeDefault);

    if(tickmode === 'auto') coerce('nticks');
    else if(tickmode === 'linear') {
        coerce('tick0');
        coerce('dtick');
    }
    else {
        var tickvals = coerce('tickvals');
        if(tickvals === undefined) containerOut.tickmode = 'auto';
        else coerce('ticktext');
    }
};

axes.handleAxisPositioningDefaults = function(containerIn, containerOut, coerce, options) {
    var counterAxes = options.counterAxes || [],
        overlayableAxes = options.overlayableAxes || [],
        letter = options.letter;

    var anchor = Plotly.Lib.coerce(containerIn, containerOut,
        {
            anchor: {
                valType:'enumerated',
                values: ['free'].concat(counterAxes),
                dflt: isNumeric(containerIn.position) ? 'free' :
                    (counterAxes[0] || 'free')
            }
        },
        'anchor');

    if(anchor==='free') coerce('position');

    Plotly.Lib.coerce(containerIn, containerOut,
        {
            side: {
                valType: 'enumerated',
                values: letter==='x' ? ['bottom', 'top'] : ['left', 'right'],
                dflt: letter==='x' ? 'bottom' : 'left'
            }
        },
        'side');

    var overlaying = false;
    if(overlayableAxes.length) {
        overlaying = Plotly.Lib.coerce(containerIn, containerOut,
        {
            overlaying: {
                valType: 'enumerated',
                values: [false].concat(overlayableAxes),
                dflt: false
            }
        },
        'overlaying');
    }

    if(!overlaying) {
        // TODO: right now I'm copying this domain over to overlaying axes
        // in ax.setscale()... but this means we still need (imperfect) logic
        // in the axes popover to hide domain for the overlaying axis.
        // perhaps I should make a private version _domain that all axes get???
        var domain = coerce('domain');
        if(domain[0] > domain[1] - 0.01) containerOut.domain = [0,1];
        Plotly.Lib.noneOrAll(containerIn.domain, containerOut.domain, [0, 1]);
    }

    return containerOut;
};

// find the list of possible axes to reference with an xref or yref attribute
// and coerce it to that list
axes.coerceRef = function(containerIn, containerOut, td, axLetter) {
    var axlist = axes.listIds(td, axLetter),
        refAttr = axLetter + 'ref',
        attrDef = {};
    attrDef[refAttr] = {
        valType: 'enumerated',
        values: axlist.concat(['paper']),
        dflt: axlist[0] || 'paper'
    };

    // xref, yref
    return Plotly.Lib.coerce(containerIn, containerOut, attrDef, refAttr);
};

// empty out types for all axes containing these traces
// so we auto-set them again
axes.clearTypes = function(gd, traces) {
    if(!Array.isArray(traces) || !traces.length) {
        traces = (gd._fullData).map(function(d,i) { return i; });
    }
    traces.forEach(function(tracenum) {
        var trace = gd.data[tracenum];
        delete (axes.getFromId(gd, trace.xaxis)||{}).type;
        delete (axes.getFromId(gd, trace.yaxis)||{}).type;
    });
};

// convert between axis names (xaxis, xaxis2, etc, elements of td.layout)
// and axis id's (x, x2, etc). Would probably have ditched 'xaxis'
// completely in favor of just 'x' if it weren't ingrained in the API etc.
var AX_ID_PATTERN = /^[xyz][0-9]*$/,
    AX_NAME_PATTERN = /^[xyz]axis[0-9]*$/;
axes.id2name = function(id) {
    if(typeof id !== 'string' || !id.match(AX_ID_PATTERN)) return;
    var axNum = id.substr(1);
    if(axNum==='1') axNum = '';
    return id.charAt(0) + 'axis' + axNum;
};

axes.name2id = function(name) {
    if(!name.match(AX_NAME_PATTERN)) return;
    var axNum = name.substr(5);
    if(axNum==='1') axNum = '';
    return name.charAt(0)+axNum;
};

axes.cleanId = function(id, axLetter) {
    if(!id.match(AX_ID_PATTERN)) return;
    if(axLetter && id.charAt(0)!==axLetter) return;

    var axNum = id.substr(1).replace(/^0+/,'');
    if(axNum==='1') axNum = '';
    return id.charAt(0) + axNum;
};

axes.cleanName = function(name, axLetter) {
    if(!name.match(AX_ID_PATTERN)) return;
    if(axLetter && name.charAt(0)!==axLetter) return;

    var axNum = name.substr(5).replace(/^0+/,'');
    if(axNum==='1') axNum = '';
    return name.charAt(0) + 'axis' + axNum;
};

// get counteraxis letter for this axis (name or id)
// this can also be used as the id for default counter axis
axes.counterLetter = function(id) {
    return {x:'y',y:'x'}[id.charAt(0)];
};

function setAutoType(ax, data){
    // new logic: let people specify any type they want,
    // only autotype if type is '-'
    if(ax.type!=='-') return;

    var id = ax._id,
        axLetter = id.charAt(0);

    // support 3d
    if(id.indexOf('scene') !== -1) id = axLetter;

    var d0 = getFirstNonEmptyTrace(data, id, axLetter);
    if(!d0) return;

    // first check for histograms, as the count direction
    // should always default to a linear axis
    if(d0.type==='histogram' &&
            axLetter==={v:'y', h:'x'}[d0.orientation || 'v']) {
        ax.type='linear';
        return;
    }

    // check all boxes on this x axis to see
    // if they're dates, numbers, or categories
    if(isBoxWithoutPositionCoords(d0, axLetter)) {
        var posLetter = getBoxPosLetter(d0),
            boxPositions = [],
            trace;

        for(var i = 0; i < data.length; i++) {
            trace = data[i];
            if(!Plotly.Plots.traceIs(trace, 'box') ||
               (trace[axLetter + 'axis'] || axLetter) !== id) continue;

            if(trace[posLetter] !== undefined) boxPositions.push(trace[posLetter][0]);
            else if(trace.name !== undefined) boxPositions.push(trace.name);
            else boxPositions.push('text');
        }

        ax.type = axes.autoType(boxPositions);
    }
    else {
        ax.type = axes.autoType(d0[axLetter] || [d0[axLetter+'0']]);
    }
}

function getBoxPosLetter(trace) {
    return {v:'x', h:'y'}[trace.orientation || 'v'];
}

function isBoxWithoutPositionCoords(trace, axLetter) {
    var posLetter = getBoxPosLetter(trace);
    return Plotly.Plots.traceIs(trace, 'box') && axLetter===posLetter &&
            trace[posLetter]===undefined && trace[posLetter + '0']===undefined;
}

function getFirstNonEmptyTrace(data, id, axLetter) {
    var trace;

    for(var i = 0; i < data.length; i++) {
        trace = data[i];

        if((trace[axLetter + 'axis'] || axLetter) === id) {
            if(isBoxWithoutPositionCoords(trace, axLetter)) {
                return trace;
            }
            else if((trace[axLetter] || []).length || trace[axLetter + '0']) {
                return trace;
            }
        }
    }
}

axes.autoType = function(array) {
    if(axes.moreDates(array)) return 'date';
    if(axes.category(array)) return 'category';
    if(linearOK(array)) return 'linear';
    else return '-';
};

/*
 * Attributes 'showexponent', 'showtickprefix' and 'showticksuffix'
 * share values.
 *
 * If only 1 attribute is set,
 * the remaining attributes inherit that value.
 *
 * If 2 attributes are set to the same value,
 * the remaining attribute inherits that value.
 *
 * If 2 attributes are set to different values,
 * the remaining is set to its dflt value.
 *
 */
axes.getShowAttrDflt = function getShowAttrDflt(containerIn) {
    var showAttrsAll = ['showexponent',
                        'showtickprefix',
                        'showticksuffix'],
        showAttrs = showAttrsAll.filter(function(a){
            return containerIn[a]!==undefined;
        }),
        sameVal = function(a){
            return containerIn[a]===containerIn[showAttrs[0]];
        };
    if (showAttrs.every(sameVal) || showAttrs.length===1) {
        return containerIn[showAttrs[0]];
    }
};

// is there at least one number in array? If not, we should leave
// ax.type empty so it can be autoset later
function linearOK(array) {
    if(!array) return false;
    for(var i = 0; i < array.length; i++) {
        if(isNumeric(array[i])) return true;
    }
    return false;
}

// does the array a have mostly dates rather than numbers?
// note: some values can be neither (such as blanks, text)
// 2- or 4-digit integers can be both, so require twice as many
// dates as non-dates, to exclude cases with mostly 2 & 4 digit
// numbers and a few dates
axes.moreDates = function(a) {
    var dcnt=0, ncnt=0,
        // test at most 1000 points, evenly spaced
        inc = Math.max(1,(a.length-1)/1000),
        ai;
    for(var i=0; i<a.length; i+=inc) {
        ai = a[Math.round(i)];
        if(Plotly.Lib.isDateTime(ai)) dcnt+=1;
        if(isNumeric(ai)) ncnt+=1;
    }
    return (dcnt>ncnt*2);
};

// are the (x,y)-values in td.data mostly text?
// require twice as many categories as numbers
axes.category = function(a) {
    // test at most 1000 points
    var inc = Math.max(1, (a.length - 1) / 1000),
        curvenums = 0,
        curvecats = 0,
        ai;

    for(var i = 0; i < a.length; i += inc) {
        ai = axes.cleanDatum(a[Math.round(i)]);
        if(isNumeric(ai)) curvenums++;
        else if(typeof ai === 'string' && ai !== '' && ai !== 'None') curvecats++;
    }
    return curvecats > curvenums * 2;
};

// cleanDatum: removes characters
// same replace criteria used in the grid.js:scrapeCol
// but also handling dates, numbers, and NaN, null, Infinity etc
axes.cleanDatum = function(c){
    try{
        if(typeof c==='object' && c!==null && c.getTime) {
            return Plotly.Lib.ms2DateTime(c);
        }
        if(typeof c!=='string' && !isNumeric(c)) {
            return '';
        }
        c = c.toString().replace(/['"%,$# ]/g,'');
    }catch(e){
        console.log(e,c);
    }
    return c;
};

/**
 * standardize all missing data in calcdata to use undefined
 * never null or NaN.
 * that way we can use !==undefined, or !==axes.BADNUM,
 * to test for real data
 */
axes.BADNUM = undefined;

// setConvert: define the conversion functions for an axis
// data is used in 4 ways:
//  d: data, in whatever form it's provided
//  c: calcdata: turned into numbers, but not linearized
//  l: linearized - same as c except for log axes (and other
//      mappings later?) this is used by ranges, and when we
//      need to know if it's *possible* to show some data on
//      this axis, without caring about the current range
//  p: pixel value - mapped to the screen with current size and zoom
// setAxConvert creates/updates these conversion functions
// also clears the autorange bounds ._min and ._max
// and the autotick constraints ._minDtick, ._forceTick0,
// and looks for date ranges that aren't yet in numeric format
axes.setConvert = function(ax) {
    // clipMult: how many axis lengths past the edge do we render?
    // for panning, 1-2 would suffice, but for zooming more is nice.
    // also, clipping can affect the direction of lines off the edge...
    var clipMult = 10;

    function toLog(v, clip){
        if(v>0) return Math.log(v)/Math.LN10;

        else if(v<=0 && clip && ax.range && ax.range.length===2) {
            // clip NaN (ie past negative infinity) to clipMult axis
            // length past the negative edge
            var r0 = ax.range[0],
                r1 = ax.range[1];
            return 0.5*(r0 + r1 - 3 * clipMult * Math.abs(r0 - r1));
        }

        else return axes.BADNUM;
    }
    function fromLog(v){ return Math.pow(10,v); }
    function num(v){ return isNumeric(v) ? Number(v) : axes.BADNUM; }

    ax.c2l = (ax.type==='log') ? toLog : num;
    ax.l2c = (ax.type==='log') ? fromLog : num;
    ax.l2d = function(v) { return ax.c2d(ax.l2c(v)); };

    // set scaling to pixels
    ax.setScale = function(){
        var gs = ax._td._fullLayout._size,
            i;

        // TODO cleaner way to handle this case
        if (!ax._categories) ax._categories = [];

        // make sure we have a domain (pull it in from the axis
        // this one is overlaying if necessary)
        if(ax.overlaying) {
            var ax2 = axes.getFromId(ax._td, ax.overlaying);
            ax.domain = ax2.domain;
        }

        // make sure we have a range (linearized data values)
        // and that it stays away from the limits of javascript numbers
        if(!ax.range || ax.range.length!==2 || ax.range[0]===ax.range[1]) {
            ax.range = [-1,1];
        }
        for(i=0; i<2; i++) {
            if(!isNumeric(ax.range[i])) {
                ax.range[i] = isNumeric(ax.range[1-i]) ?
                    (ax.range[1-i] * (i ? 10 : 0.1)) :
                    (i ? 1 : -1);
            }

            if(ax.range[i]<-(Number.MAX_VALUE/2)) {
                ax.range[i] = -(Number.MAX_VALUE/2);
            }
            else if(ax.range[i]>Number.MAX_VALUE/2) {
                ax.range[i] = Number.MAX_VALUE/2;
            }

        }

        if(ax._id.charAt(0)==='y') {
            ax._offset = gs.t+(1-ax.domain[1])*gs.h;
            ax._length = gs.h*(ax.domain[1]-ax.domain[0]);
            ax._m = ax._length/(ax.range[0]-ax.range[1]);
            ax._b = -ax._m*ax.range[1];
        }
        else {
            ax._offset = gs.l+ax.domain[0]*gs.w;
            ax._length = gs.w*(ax.domain[1]-ax.domain[0]);
            ax._m = ax._length/(ax.range[1]-ax.range[0]);
            ax._b = -ax._m*ax.range[0];
        }

        if (!isFinite(ax._m) || !isFinite(ax._b)) {
            Plotly.Lib.notifier(
                'Something went wrong with axis scaling',
                'long');
            ax._td._replotting = false;
            throw new Error('axis scaling');
        }
    };

    ax.l2p = function(v) {
        if(!isNumeric(v)) return axes.BADNUM;
        // include 2 fractional digits on pixel, for PDF zooming etc
        return d3.round(Plotly.Lib.constrain(ax._b + ax._m*v,
            -clipMult*ax._length, (1+clipMult)*ax._length), 2);
    };

    ax.p2l = function(px) { return (px-ax._b)/ax._m; };

    ax.c2p = function(v, clip) { return ax.l2p(ax.c2l(v, clip)); };
    ax.p2c = function(px){ return ax.l2c(ax.p2l(px)); };

    if(['linear','log','-'].indexOf(ax.type)!==-1) {
        ax.c2d = num;
        ax.d2c = function(v){
            v = axes.cleanDatum(v);
            return isNumeric(v) ? Number(v) : axes.BADNUM;
        };
        ax.d2l = function (v, clip) {
            if (ax.type === 'log') return ax.c2l(ax.d2c(v), clip);
            else return ax.d2c(v);
        };
    }
    else if(ax.type==='date') {
        ax.c2d = function(v) {
            return isNumeric(v) ? Plotly.Lib.ms2DateTime(v) : axes.BADNUM;
        };

        ax.d2c = function(v){
            return (isNumeric(v)) ? Number(v) : Plotly.Lib.dateTime2ms(v);
        };

        ax.d2l = ax.d2c;

        // check if date strings or js date objects are provided for range
        // and convert to ms
        if(ax.range && ax.range.length>1) {
            try {
                var ar1 = ax.range.map(Plotly.Lib.dateTime2ms);
                if(!isNumeric(ax.range[0]) && isNumeric(ar1[0])) {
                    ax.range[0] = ar1[0];
                }
                if(!isNumeric(ax.range[1]) && isNumeric(ar1[1])) {
                    ax.range[1] = ar1[1];
                }
            }
            catch(e) { console.log(e, ax.range); }
        }
    }
    else if(ax.type==='category') {

        ax.c2d = function(v) {
            return ax._categories[Math.round(v)];
        };

        ax.d2c = function(v) {
            // create the category list
            // this will enter the categories in the order it
            // encounters them, ie all the categories from the
            // first data set, then all the ones from the second
            // that aren't in the first etc.
            // TODO: sorting options - do the sorting
            // progressively here as we insert?
            if(ax._categories.indexOf(v)===-1) ax._categories.push(v);

            var c = ax._categories.indexOf(v);
            return c===-1 ? axes.BADNUM : c;
        };

        ax.d2l = ax.d2c;
    }

    // makeCalcdata: takes an x or y array and converts it
    // to a position on the axis object "ax"
    // inputs:
    //      tdc - a data object from td.data
    //      axletter - a string, either 'x' or 'y', for which item
    //          to convert (TODO: is this now always the same as
    //          the first letter of ax._id?)
    // in case the expected data isn't there, make a list of
    // integers based on the opposite data
    ax.makeCalcdata = function(tdc,axletter) {
        var arrayIn,
            arrayOut,
            i;
        if(axletter in tdc) {
            arrayIn = tdc[axletter];
            arrayOut = new Array(arrayIn.length);

            for(i = 0; i < arrayIn.length; i++) arrayOut[i] = ax.d2c(arrayIn[i]);
        }
        else {
            var v0 = ((axletter+'0') in tdc) ?
                    ax.d2c(tdc[axletter+'0']) : 0,
                dv = (tdc['d'+axletter]) ?
                    Number(tdc['d'+axletter]) : 1;

            // the opposing data, for size if we have x and dx etc
            arrayIn = tdc[{x: 'y',y: 'x'}[axletter]];
            arrayOut = new Array(arrayIn.length);

            for(i = 0; i < arrayIn.length; i++) arrayOut[i] = v0+i*dv;
        }
        return arrayOut;
    };

    // for autoranging: arrays of objects:
    //      {val: axis value, pad: pixel padding}
    // on the low and high sides
    ax._min = [];
    ax._max = [];

    // and for bar charts and box plots: reset forced minimum tick spacing
    ax._minDtick = null;
    ax._forceTick0 = null;
};

// incorporate a new minimum difference and first tick into
// forced
axes.minDtick = function(ax,newDiff,newFirst,allow) {
    // doesn't make sense to do forced min dTick on log or category axes,
    // and the plot itself may decide to cancel (ie non-grouped bars)
    if(['log','category'].indexOf(ax.type)!==-1 || !allow) {
        ax._minDtick = 0;
    }
    // null means there's nothing there yet
    else if(ax._minDtick===null) {
        ax._minDtick = newDiff;
        ax._forceTick0 = newFirst;
    }
    else if(ax._minDtick) {
        // existing minDtick is an integer multiple of newDiff
        // (within rounding err)
        // and forceTick0 can be shifted to newFirst
        if((ax._minDtick/newDiff+1e-6)%1 < 2e-6 &&
                (((newFirst-ax._forceTick0)/newDiff%1) +
                    1.000001) % 1 < 2e-6) {
            ax._minDtick = newDiff;
            ax._forceTick0 = newFirst;
        }
        // if the converse is true (newDiff is a multiple of minDtick and
        // newFirst can be shifted to forceTick0) then do nothing - same
        // forcing stands. Otherwise, cancel forced minimum
        else if((newDiff/ax._minDtick+1e-6)%1 > 2e-6 ||
                (((newFirst-ax._forceTick0)/ax._minDtick%1) +
                    1.000001) % 1 > 2e-6) {
            ax._minDtick = 0;
        }
    }
};

axes.doAutoRange = function(ax) {
    if(!ax._length) ax.setScale();

    if(ax.autorange && ax._min && ax._max &&
            ax._min.length && ax._max.length) {
        var minmin = ax._min[0].val,
            maxmax = ax._max[0].val,
            i;

        for(i = 1; i < ax._min.length; i++) {
            if(minmin !== maxmax) break;
            minmin = Math.min(minmin, ax._min[i].val);
        }
        for(i = 1; i < ax._max.length; i++) {
            if(minmin !== maxmax) break;
            maxmax = Math.max(maxmax, ax._max[i].val);
        }

        var j,minpt,maxpt,minbest,maxbest,dp,dv,
            mbest = 0,
            axReverse = (ax.range && ax.range[1]<ax.range[0]);
        // one-time setting to easily reverse the axis
        // when plotting from code
        if(ax.autorange==='reversed') {
            axReverse = true;
            ax.autorange = true;
        }
        for(i=0; i<ax._min.length; i++) {
            minpt = ax._min[i];
            for(j=0; j<ax._max.length; j++) {
                maxpt = ax._max[j];
                dv = maxpt.val-minpt.val;
                dp = ax._length-minpt.pad-maxpt.pad;
                if(dv>0 && dp>0 && dv/dp > mbest) {
                    minbest = minpt;
                    maxbest = maxpt;
                    mbest = dv/dp;
                }
            }
        }
        if(minmin===maxmax) {
            ax.range = axReverse ?
                [minmin+1, ax.rangemode!=='normal' ? 0 : minmin-1] :
                [ax.rangemode!=='normal' ? 0 : minmin-1, minmin+1];
        }
        else if(mbest) {
            if(ax.type==='linear' || ax.type==='-') {
                if(ax.rangemode==='tozero' && minbest.val>=0) {
                    minbest = {val:0, pad:0};
                }
                else if(ax.rangemode==='nonnegative') {
                    if(minbest.val - mbest*minbest.pad<0) {
                        minbest = {val:0, pad:0};
                    }
                    if(maxbest.val<0) {
                        maxbest = {val:1, pad:0};
                    }
                }

                // in case it changed again...
                mbest = (maxbest.val-minbest.val) /
                    (ax._length-minbest.pad-maxbest.pad);
            }

            ax.range = [
                minbest.val - mbest*minbest.pad,
                maxbest.val + mbest*maxbest.pad
            ];

            // don't let axis have zero size
            if(ax.range[0]===ax.range[1]) {
                ax.range = [ax.range[0]-1, ax.range[0]+1];
            }

            // maintain reversal
            if(axReverse) {
                ax.range.reverse();
            }
        }

        // doAutoRange will get called on fullLayout,
        // but we want to report its results back to layout
        var axIn = ax._td.layout[ax._name];
        if(!axIn) ax._td.layout[ax._name] = axIn = {};
        if(axIn!==ax) {
            axIn.range = ax.range.slice();
            axIn.autorange = ax.autorange;
        }
    }
};

// save a copy of the initial axis ranges in fullLayout
// use them in modebar and dblclick events
axes.saveRangeInitial = function(gd, overwrite) {
    var axList = Plotly.Axes.list(gd),
        hasOneAxisChanged = false;

    var ax, isNew, hasChanged;

    for(var i = 0; i < axList.length; i++) {
        ax = axList[i];

        isNew = ax._rangeInitial===undefined;
        hasChanged = isNew ||
            !(ax.range[0]===ax._rangeInitial[0] && ax.range[1]===ax._rangeInitial[1]);

        if((isNew && ax.autorange===false) || (overwrite && hasChanged)) {
            ax._rangeInitial = ax.range.slice();
            hasOneAxisChanged = true;
        }
    }

    return hasOneAxisChanged;
};

// axes.expand: if autoranging, include new data in the outer limits
// for this axis
// data is an array of numbers (ie already run through ax.d2c)
// available options:
//      vpad: (number or number array) pad values (data value +-vpad)
//      ppad: (number or number array) pad pixels (pixel location +-ppad)
//      ppadplus, ppadminus, vpadplus, vpadminus:
//          separate padding for each side, overrides symmetric
//      padded: (boolean) add 5% padding to both ends
//          (unless one end is overridden by tozero)
//      tozero: (boolean) make sure to include zero if axis is linear,
//          and make it a tight bound if possible
var FP_SAFE = Number.MAX_VALUE/2;
axes.expand = function(ax,data,options) {
    if(!ax.autorange || !data) return;
    if(!ax._min) ax._min = [];
    if(!ax._max) ax._max = [];
    if(!options) options = {};
    if(!ax._m) ax.setScale();

    var len = data.length,
        extrappad = options.padded ? ax._length*0.05 : 0,
        tozero = options.tozero && (ax.type==='linear' || ax.type==='-'),
        i, j, v, di, dmin, dmax,
        ppadiplus, ppadiminus, includeThis, vmin, vmax;

    function getPad(item) {
        if(Array.isArray(item)) {
            return function(i) { return Math.max(Number(item[i]||0),0); };
        }
        else {
            var v = Math.max(Number(item||0),0);
            return function(){ return v; };
        }
    }
    var ppadplus = getPad((ax._m>0 ?
            options.ppadplus : options.ppadminus) || options.ppad || 0),
        ppadminus = getPad((ax._m>0 ?
            options.ppadminus : options.ppadplus) || options.ppad || 0),
        vpadplus = getPad(options.vpadplus||options.vpad),
        vpadminus = getPad(options.vpadminus||options.vpad);

    function addItem(i) {
        di = data[i];
        if(!isNumeric(di)) return;
        ppadiplus = ppadplus(i) + extrappad;
        ppadiminus = ppadminus(i) + extrappad;
        vmin = di-vpadminus(i);
        vmax = di+vpadplus(i);
        // special case for log axes: if vpad makes this object span
        // more than an order of mag, clip it to one order. This is so
        // we don't have non-positive errors or absurdly large lower
        // range due to rounding errors
        if(ax.type==='log' && vmin<vmax/10) { vmin = vmax/10; }

        dmin = ax.c2l(vmin);
        dmax = ax.c2l(vmax);

        if(tozero) {
            dmin = Math.min(0,dmin);
            dmax = Math.max(0,dmax);
        }

        // In order to stop overflow errors, don't consider points
        // too close to the limits of js floating point
        function goodNumber(v) {
            return isNumeric(v) && Math.abs(v)<FP_SAFE;
        }

        if(goodNumber(dmin)) {
            includeThis = true;
            // take items v from ax._min and compare them to the
            // presently active point:
            // - if the item supercedes the new point, set includethis false
            // - if the new pt supercedes the item, delete it from ax._min
            for(j=0; j<ax._min.length && includeThis; j++) {
                v = ax._min[j];
                if(v.val<=dmin && v.pad>=ppadiminus) {
                    includeThis = false;
                }
                else if(v.val>=dmin && v.pad<=ppadiminus) {
                    ax._min.splice(j,1);
                    j--;
                }
            }
            if(includeThis) {
                ax._min.push({
                    val:dmin,
                    pad:(tozero && dmin===0) ? 0 : ppadiminus
                });
            }
        }

        if(goodNumber(dmax)) {
            includeThis = true;
            for(j=0; j<ax._max.length && includeThis; j++) {
                v = ax._max[j];
                if(v.val>=dmax && v.pad>=ppadiplus) {
                    includeThis = false;
                }
                else if(v.val<=dmax && v.pad<=ppadiplus) {
                    ax._max.splice(j,1);
                    j--;
                }
            }
            if(includeThis) {
                ax._max.push({
                    val:dmax,
                    pad:(tozero && dmax===0) ? 0 : ppadiplus
                });
            }
        }
    }

    // For efficiency covering monotonic or near-monotonic data,
    // check a few points at both ends first and then sweep
    // through the middle
    for(i=0; i<6; i++) addItem(i);
    for(i=len-1; i>5; i--) addItem(i);

};

axes.autoBin = function(data,ax,nbins,is2d) {
    var datamin = Plotly.Lib.aggNums(Math.min, null, data),
        datamax = Plotly.Lib.aggNums(Math.max, null, data);
    if(ax.type==='category') {
        return {
            start: datamin-0.5,
            end: datamax+0.5,
            size: 1
        };
    }

    var size0;
    if(nbins) size0 = ((datamax-datamin)/nbins);
    else {
        // totally auto: scale off std deviation so the highest bin is
        // somewhat taller than the total number of bins, but don't let
        // the size get smaller than the 'nice' rounded down minimum
        // difference between values
        var distinctData = Plotly.Lib.distinctVals(data),
            msexp = Math.pow(10, Math.floor(
                Math.log(distinctData.minDiff) / Math.LN10)),
            // TODO: there are some date cases where this will fail...
            minSize = msexp*Plotly.Lib.roundUp(
                distinctData.minDiff/msexp, [0.9, 1.9, 4.9, 9.9], true);
        size0 = Math.max(minSize, 2*Plotly.Lib.stdev(data) /
            Math.pow(data.length, is2d ? 0.25 : 0.4));
    }

    // piggyback off autotick code to make "nice" bin sizes
    var dummyax = {
        type: ax.type==='log' ? 'linear' : ax.type,
        range:[datamin, datamax]
    };
    axes.autoTicks(dummyax, size0);
    var binstart = axes.tickIncrement(
            axes.tickFirst(dummyax), dummyax.dtick, 'reverse'),
        binend;

    function nearEdge(v) {
        // is a value within 1% of a bin edge?
        return (1 + (v-binstart)*100/dummyax.dtick)%100 < 2;
    }

    // check for too many data points right at the edges of bins
    // (>50% within 1% of bin edges) or all data points integral
    // and offset the bins accordingly
    if(typeof dummyax.dtick === 'number') {
        var edgecount = 0,
            midcount = 0,
            intcount = 0,
            blankcount = 0;
        for(var i=0; i<data.length; i++) {
            if(data[i]%1===0) intcount++;
            else if(!isNumeric(data[i])) blankcount++;

            if(nearEdge(data[i])) edgecount++;
            if(nearEdge(data[i] + dummyax.dtick/2)) midcount++;
        }
        var datacount = data.length - blankcount;

        if(intcount===datacount && ax.type!=='date') {
            // all integers: if bin size is <1, it's because
            // that was specifically requested (large nbins)
            // so respect that... but center the bins containing
            // integers on those integers
            if(dummyax.dtick<1) {
                binstart = datamin - 0.5 * dummyax.dtick;
            }
            // otherwise start half an integer down regardless of
            // the bin size, just enough to clear up endpoint
            // ambiguity about which integers are in which bins.
            else binstart -= 0.5;
        }
        else if(midcount < datacount * 0.1) {
            if(edgecount > datacount * 0.3 ||
                    nearEdge(datamin) || nearEdge(datamax)) {
                // lots of points at the edge, not many in the middle
                // shift half a bin
                var binshift = dummyax.dtick / 2;
                binstart += (binstart+binshift<datamin) ? binshift : -binshift;
            }
        }

        var bincount = 1 + Math.floor((datamax - binstart) / dummyax.dtick);
        binend = binstart + bincount * dummyax.dtick;
    }
    else {
        // calculate the endpoint for nonlinear ticks - you have to
        // just increment until you're done
        binend = binstart;
        while(binend<=datamax) {
            binend = axes.tickIncrement(binend, dummyax.dtick);
        }
    }

    return {
        start: binstart,
        end: binend,
        size: dummyax.dtick
    };
};


// ----------------------------------------------------
// Ticks and grids
// ----------------------------------------------------

// calculate the ticks: text, values, positioning
// if ticks are set to automatic, determine the right values (tick0,dtick)
// in any case, set tickround to # of digits to round tick labels to,
// or codes to this effect for log and date scales
axes.calcTicks = function calcTicks (ax) {
    if(ax.tickmode === 'array') return arrayTicks(ax);

    // calculate max number of (auto) ticks to display based on plot size
    if(ax.tickmode === 'auto' || !ax.dtick){
        var nt = ax.nticks,
            minPx;
        if(!nt) {
            if(ax.type==='category') {
                minPx = ax.tickfont ? (ax.tickfont.size || 12) * 1.2 : 15;
                nt = ax._length / minPx;
            }
            else {
                minPx = ax._id.charAt(0)==='y' ? 40 : 80;
                nt = Plotly.Lib.constrain(ax._length / minPx, 4, 9) + 1;
            }
        }
        axes.autoTicks(ax,Math.abs(ax.range[1]-ax.range[0])/nt);
        // check for a forced minimum dtick
        if(ax._minDtick>0 && ax.dtick<ax._minDtick*2) {
            ax.dtick = ax._minDtick;
            ax.tick0 = ax._forceTick0;
        }
    }

    // check for missing tick0
    if(!ax.tick0) {
        ax.tick0 = (ax.type==='date') ?
            new Date(2000,0,1).getTime() : 0;
    }

    // now figure out rounding of tick values
    autoTickRound(ax);

    // find the first tick
    ax._tmin=axes.tickFirst(ax);

    // check for reversed axis
    var axrev = (ax.range[1]<ax.range[0]);

    // return the full set of tick vals
    var vals = [],
        // add a tiny bit so we get ticks which may have rounded out
        endtick = ax.range[1] * 1.0001 - ax.range[0]*0.0001;
    if(ax.type==='category') {
        endtick = (axrev) ? Math.max(-0.5,endtick) :
            Math.min(ax._categories.length-0.5,endtick);
    }
    for(var x = ax._tmin;
            (axrev)?(x>=endtick):(x<=endtick);
            x = axes.tickIncrement(x,ax.dtick,axrev)) {
        vals.push(x);

        // prevent infinite loops
        if(vals.length>1000) break;
    }

    // save the last tick as well as first, so we can
    // show the exponent only on the last one
    ax._tmax = vals[vals.length - 1];

    var ticksOut = new Array(vals.length);
    for(var i = 0; i < vals.length; i++) ticksOut[i] = axes.tickText(ax, vals[i]);

    return ticksOut;
};

function arrayTicks(ax) {
    var vals = ax.tickvals,
        text = ax.ticktext,
        ticksOut = new Array(vals.length),
        r0expanded = ax.range[0] * 1.0001 - ax.range[1] * 0.0001,
        r1expanded = ax.range[1] * 1.0001 - ax.range[0] * 0.0001,
        tickMin = Math.min(r0expanded, r1expanded),
        tickMax = Math.max(r0expanded, r1expanded),
        vali,
        i,
        j = 0;


    // without a text array, just format the given values as any other ticks
    // except with more precision to the numbers
    if(!Array.isArray(text)) text = [];

    for(i = 0; i < vals.length; i++) {
        vali = ax.d2l(vals[i]);
        if(vali > tickMin && vali < tickMax) {
            if(text[i] === undefined) ticksOut[j] = axes.tickText(ax, vali);
            else ticksOut[j] = tickTextObj(ax, vali, String(text[i]));
            j++;
        }
    }

    if(j < vals.length) ticksOut.splice(j, vals.length - j);

    return ticksOut;
}

var roundBase10 = [2, 5, 10],
    roundBase24 = [1, 2, 3, 6, 12],
    roundBase60 = [1, 2, 5, 10, 15, 30],
    // 2&3 day ticks are weird, but need something btwn 1&7
    roundDays = [1, 2, 3, 7, 14],
    // approx. tick positions for log axes, showing all (1) and just 1, 2, 5 (2)
    // these don't have to be exact, just close enough to round to the right value
    roundLog1 = [-0.046, 0, 0.301, 0.477, 0.602, 0.699, 0.778, 0.845, 0.903, 0.954, 1],
    roundLog2 = [-0.301, 0, 0.301, 0.699, 1];

function roundDTick(roughDTick, base, roundingSet) {
    return base * Plotly.Lib.roundUp(roughDTick / base, roundingSet);
}

// autoTicks: calculate best guess at pleasant ticks for this axis
// inputs:
//      ax - an axis object
//      roughDTick - rough tick spacing (to be turned into a nice round number)
// outputs (into ax):
//   tick0: starting point for ticks (not necessarily on the graph)
//      usually 0 for numeric (=10^0=1 for log) or jan 1, 2000 for dates
//   dtick: the actual, nice round tick spacing, somewhat larger than roughDTick
//      if the ticks are spaced linearly (linear scale, categories,
//          log with only full powers, date ticks < month),
//          this will just be a number
//      months: M#
//      years: M# where # is 12*number of years
//      log with linear ticks: L# where # is the linear tick spacing
//      log showing powers plus some intermediates:
//          D1 shows all digits, D2 shows 2 and 5
axes.autoTicks = function(ax, roughDTick){
    var base;

    if(ax.type === 'date'){
        ax.tick0 = new Date(2000, 0, 1).getTime();

        if(roughDTick > 15778800000){
            // years if roughDTick > 6mo
            roughDTick /= 31557600000;
            base = Math.pow(10, Math.floor(Math.log(roughDTick) / Math.LN10));
            ax.dtick = 'M' + (12 * roundDTick(roughDTick, base, roundBase10));
        }
        else if(roughDTick > 1209600000){
            // months if roughDTick > 2wk
            roughDTick /= 2629800000;
            ax.dtick = 'M' + roundDTick(roughDTick, 1, roundBase24);
        }
        else if(roughDTick > 43200000){
            // days if roughDTick > 12h
            ax.dtick = roundDTick(roughDTick, 86400000, roundDays);
            // get week ticks on sunday
            ax.tick0 = new Date(2000, 0, 2).getTime();
        }
        else if(roughDTick > 1800000){
            // hours if roughDTick > 30m
            ax.dtick = roundDTick(roughDTick, 3600000, roundBase24);
        }
        else if(roughDTick > 30000){
            // minutes if roughDTick > 30sec
            ax.dtick = roundDTick(roughDTick, 60000, roundBase60);
        }
        else if(roughDTick > 500){
            // seconds if roughDTick > 0.5sec
            ax.dtick = roundDTick(roughDTick, 1000, roundBase60);
        }
        else {
            //milliseconds
            base = Math.pow(10, Math.floor(Math.log(roughDTick) / Math.LN10));
            ax.dtick = roundDTick(roughDTick, base, roundBase10);
        }
    }
    else if(ax.type === 'log'){
        ax.tick0 = 0;

        //only show powers of 10
        if(roughDTick > 0.7) ax.dtick = Math.ceil(roughDTick);
        else if(Math.abs(ax.range[1] - ax.range[0]) < 1){
            // span is less than one power of 10
            var nt = 1.5 * Math.abs((ax.range[1] - ax.range[0]) / roughDTick);

            // ticks on a linear scale, labeled fully
            roughDTick = Math.abs(Math.pow(10, ax.range[1]) -
                Math.pow(10, ax.range[0])) / nt;
            base = Math.pow(10, Math.floor(Math.log(roughDTick) / Math.LN10));
            ax.dtick = 'L' + roundDTick(roughDTick, base, roundBase10);
        }
        else {
            // include intermediates between powers of 10,
            // labeled with small digits
            // ax.dtick = "D2" (show 2 and 5) or "D1" (show all digits)
            ax.dtick = (roughDTick > 0.3) ? 'D2' : 'D1';
        }
    }
    else if(ax.type==='category') {
        ax.tick0 = 0;
        ax.dtick = Math.ceil(Math.max(roughDTick, 1));
    }
    else{
        // auto ticks always start at 0
        ax.tick0 = 0;
        base = Math.pow(10, Math.floor(Math.log(roughDTick) / Math.LN10));
        ax.dtick = roundDTick(roughDTick, base, roundBase10);
    }

    // prevent infinite loops
    if(ax.dtick === 0) ax.dtick = 1;

    // TODO: this is from log axis histograms with autorange off
    if(!isNumeric(ax.dtick) && typeof ax.dtick !=='string') {
        var olddtick = ax.dtick;
        ax.dtick = 1;
        throw 'ax.dtick error: ' + String(olddtick);
    }
};

// after dtick is already known, find tickround = precision
// to display in tick labels
//   for numeric ticks, integer # digits after . to round to
//   for date ticks, the last date part to show (y,m,d,H,M,S)
//      or an integer # digits past seconds
function autoTickRound(ax) {
    var dtick = ax.dtick,
        maxend;

    ax._tickexponent = 0;
    if(!isNumeric(dtick) && typeof dtick !== 'string') dtick = 1;

    if(ax.type === 'category') ax._tickround = null;
    else if(isNumeric(dtick) || dtick.charAt(0) === 'L') {
        if(ax.type === 'date') {
            if(dtick >= 86400000) ax._tickround = 'd';
            else if(dtick >= 3600000) ax._tickround = 'H';
            else if(dtick >= 60000) ax._tickround = 'M';
            else if(dtick >= 1000) ax._tickround = 'S';
            else ax._tickround = 3 - Math.round(Math.log(dtick / 2) / Math.LN10);
        }
        else {
            if(!isNumeric(dtick)) dtick = Number(dtick.substr(1));
            // 2 digits past largest digit of dtick
            ax._tickround = 2 - Math.floor(Math.log(dtick) / Math.LN10 + 0.01);

            if(ax.type === 'log') {
                maxend = Math.pow(10, Math.max(ax.range[0], ax.range[1]));
            }
            else maxend = Math.max(Math.abs(ax.range[0]), Math.abs(ax.range[1]));

            var rangeexp = Math.floor(Math.log(maxend) / Math.LN10 + 0.01);
            if(Math.abs(rangeexp) > 3) {
                if(ax.exponentformat === 'SI' || ax.exponentformat === 'B') {
                    ax._tickexponent = 3 * Math.round((rangeexp - 1) / 3);
                }
                else ax._tickexponent = rangeexp;
            }
        }
    }
    else if(dtick.charAt(0) === 'M') ax._tickround = (dtick.length===2) ? 'm' : 'y';
    else ax._tickround = null;
}

// months and years don't have constant millisecond values
// (but a year is always 12 months so we only need months)
// log-scale ticks are also not consistently spaced, except
// for pure powers of 10
// numeric ticks always have constant differences, other datetime ticks
// can all be calculated as constant number of milliseconds
axes.tickIncrement = function(x, dtick, axrev){
    var axSign = axrev ? -1 : 1;

    // includes all dates smaller than month, and pure 10^n in log
    if(isNumeric(dtick)) return x + axSign * dtick;

    var tType = dtick.charAt(0),
        dtSigned = axSign * Number(dtick.substr(1));

    // Dates: months (or years)
    if(tType === 'M'){
        var y = new Date(x);
        // is this browser consistent? setMonth edits a date but
        // returns that date's milliseconds
        return y.setMonth(y.getMonth() + dtSigned);
    }

    // Log scales: Linear, Digits
    else if(tType === 'L') return Math.log(Math.pow(10, x) + dtSigned) / Math.LN10;

    // log10 of 2,5,10, or all digits (logs just have to be
    // close enough to round)
    else if(tType === 'D') {
        var tickset = (dtick === 'D2') ? roundLog2 : roundLog1,
            x2 = x + axSign * 0.01,
            frac = Plotly.Lib.roundUp(mod(x2, 1), tickset, axrev);

        return Math.floor(x2) +
            Math.log(d3.round(Math.pow(10, frac), 1)) / Math.LN10;
    }
    else throw 'unrecognized dtick ' + String(dtick);
};

// calculate the first tick on an axis
axes.tickFirst = function(ax){
    var axrev = ax.range[1] < ax.range[0],
        sRound = axrev ? Math.floor : Math.ceil,
        // add a tiny extra bit to make sure we get ticks
        // that may have been rounded out
        r0 = ax.range[0] * 1.0001 - ax.range[1] * 0.0001,
        dtick = ax.dtick,
        tick0 = ax.tick0;
    if(isNumeric(dtick)) {
        var tmin = sRound((r0 - tick0) / dtick) * dtick + tick0;

        // make sure no ticks outside the category list
        if(ax.type === 'category') {
            tmin = Plotly.Lib.constrain(tmin, 0, ax._categories.length - 1);
        }
        return tmin;
    }

    var tType = dtick.charAt(0),
        dtNum = Number(dtick.substr(1)),
        t0,
        mdif,
        t1;

    // Dates: months (or years)
    if(tType === 'M'){
        t0 = new Date(tick0);
        r0 = new Date(r0);
        mdif = (r0.getFullYear() - t0.getFullYear()) * 12 +
            r0.getMonth() - t0.getMonth();
        t1 = t0.setMonth(t0.getMonth() +
            (Math.round(mdif / dtNum) + (axrev ? 1 : -1)) * dtNum);

        while(axrev ? t1 > r0 : t1 < r0) {
            t1 = axes.tickIncrement(t1, dtick, axrev);
        }
        return t1;
    }

    // Log scales: Linear, Digits
    else if(tType === 'L') {
        return Math.log(sRound(
            (Math.pow(10, r0) - tick0) / dtNum) * dtNum + tick0) / Math.LN10;
    }
    else if(tType === 'D') {
        var tickset = (dtick === 'D2') ? roundLog2 : roundLog1,
            frac = Plotly.Lib.roundUp(mod(r0, 1), tickset, axrev);

        return Math.floor(r0) +
            Math.log(d3.round(Math.pow(10, frac), 1)) / Math.LN10;
    }
    else throw 'unrecognized dtick ' + String(dtick);
};

var yearFormat = d3.time.format('%Y'),
    monthFormat = d3.time.format('%b %Y'),
    dayFormat = d3.time.format('%b %-d'),
    hourFormat = d3.time.format('%b %-d %Hh'),
    minuteFormat = d3.time.format('%H:%M'),
    secondFormat = d3.time.format(':%S');

// add one item to d3's vocabulary:
// %{n}f where n is the max number of digits
// of fractional seconds
var fracMatch = /%(\d?)f/g;
function modDateFormat(fmt,x) {
    var fm = fmt.match(fracMatch),
        d = new Date(x);
    if(fm) {
        var digits = Math.min(+fm[1]||6,6),
            fracSecs = String((x/1000 % 1) + 2.0000005)
                .substr(2,digits).replace(/0+$/,'')||'0';
        return d3.time.format(fmt.replace(fracMatch,fracSecs))(d);
    }
    else {
        return d3.time.format(fmt)(d);
    }
}

// draw the text for one tick.
// px,py are the location on td.paper
// prefix is there so the x axis ticks can be dropped a line
// ax is the axis layout, x is the tick value
// hover is a (truthy) flag for whether to show numbers with a bit
// more precision for hovertext
axes.tickText = function(ax, x, hover){
    var out = tickTextObj(ax, x),
        hideexp,
        arrayMode = ax.tickmode === 'array',
        extraPrecision = hover || arrayMode;

    if(arrayMode && Array.isArray(ax.ticktext)) {
        var minDiff = Math.abs(ax.range[1] - ax.range[0]) / 10000;
        for(var i = 0; i < ax.ticktext.length; i++) {
            if(Math.abs(x - ax.d2l(ax.tickvals[i])) < minDiff) break;
        }
        if(i < ax.ticktext.length) {
            out.text = String(ax.ticktext[i]);
            return out;
        }
    }

    function isHidden(showAttr) {
        var first_or_last;

        if (showAttr===undefined) return true;
        if (hover) return showAttr==='none';

        first_or_last = {
            first: ax._tmin,
            last: ax._tmax
        }[showAttr];

        return showAttr!=='all' && x!==first_or_last;
    }

    hideexp = ax.exponentformat!=='none' && isHidden(ax.showexponent) ? 'hide' : '';

    if(ax.type==='date') formatDate(ax, out, hover, extraPrecision);
    else if(ax.type==='log') formatLog(ax, out, hover, extraPrecision, hideexp);
    else if(ax.type==='category') formatCategory(ax, out);
    else formatLinear(ax, out, hover, extraPrecision, hideexp);

    // add prefix and suffix
    if (ax.tickprefix && !isHidden(ax.showtickprefix)) out.text = ax.tickprefix + out.text;
    if (ax.ticksuffix && !isHidden(ax.showticksuffix)) out.text += ax.ticksuffix;

    return out;
};

function tickTextObj(ax, x, text) {
    var tf = ax.tickfont || ax._td._fullLayout.font;

    return {
        x: x,
        dx: 0,
        dy: 0,
        text: text || '',
        fontSize: tf.size,
        font: tf.family,
        fontColor: tf.color
    };
}

function formatDate(ax, out, hover, extraPrecision) {
    var x = out.x,
        tr = ax._tickround,
        d = new Date(x),
        // suffix completes the full date info, to be included
        // with only the first tick
        suffix = '',
        tt;
    if(hover && ax.hoverformat) {
        tt = modDateFormat(ax.hoverformat,x);
    }
    else if(ax.tickformat) {
        tt = modDateFormat(ax.tickformat,x);
        // TODO: potentially hunt for ways to automatically add more
        // precision to the hover text?
    }
    else {
        if(extraPrecision) {
            if(isNumeric(tr)) tr+=2;
            else tr = {y:'m', m:'d', d:'H', H:'M', M:'S', S:2}[tr];
        }
        if(tr==='y') tt = yearFormat(d);
        else if(tr==='m') tt = monthFormat(d);
        else {
            if(x===ax._tmin && !hover) {
                suffix = '<br>'+yearFormat(d);
            }

            if(tr==='d') tt = dayFormat(d);
            else if(tr==='H') tt = hourFormat(d);
            else {
                if(x===ax._tmin && !hover) {
                    suffix = '<br>'+dayFormat(d)+', '+yearFormat(d);
                }

                tt = minuteFormat(d);
                if(tr!=='M'){
                    tt += secondFormat(d);
                    if(tr!=='S') {
                        tt += numFormat(mod(x/1000,1),ax,'none',hover)
                            .substr(1);
                    }
                }
            }
        }
    }
    out.text = tt + suffix;
}

function formatLog(ax, out, hover, extraPrecision, hideexp) {
    var dtick = ax.dtick,
        x = out.x;
    if(extraPrecision && ((typeof dtick !== 'string') || dtick.charAt(0)!=='L')) dtick = 'L3';

    if(ax.tickformat || (typeof dtick === 'string' && dtick.charAt(0) === 'L')) {
        out.text = numFormat(Math.pow(10, x), ax, hideexp, extraPrecision);
    }
    else if(isNumeric(dtick)||((dtick.charAt(0)==='D')&&(mod(x+0.01,1)<0.1))) {
        if(['e','E','power'].indexOf(ax.exponentformat)!==-1) {
            var p = Math.round(x);
            if(p === 0) out.text = 1;
            else if(p === 1) out.text = '10';
            else if(p > 1) out.text = '10<sup>' + p + '</sup>';
            else out.text = '10<sup>\u2212' + -p + '</sup>';

            out.fontSize *= 1.25;
        }
        else {
            out.text = numFormat(Math.pow(10,x), ax,'','fakehover');
            if(dtick==='D1' && ax._id.charAt(0)==='y') {
                out.dy -= out.fontSize/6;
            }
        }
    }
    else if(dtick.charAt(0) === 'D') {
        out.text = String(Math.round(Math.pow(10, mod(x, 1))));
        out.fontSize *= 0.75;
    }
    else throw 'unrecognized dtick ' + String(dtick);

    // if 9's are printed on log scale, move the 10's away a bit
    if(ax.dtick==='D1') {
        var firstChar = String(out.text).charAt(0);
        if(firstChar === '0' || firstChar === '1') {
            if(ax._id.charAt(0) === 'y') {
                out.dx -= out.fontSize / 4;
            }
            else {
                out.dy += out.fontSize / 2;
                out.dx += (ax.range[1] > ax.range[0] ? 1 : -1) *
                    out.fontSize * (x < 0 ? 0.5 : 0.25);
            }
        }
    }
}

function formatCategory(ax, out) {
    var tt = ax._categories[Math.round(out.x)];
    if(tt === undefined) tt = '';
    out.text = String(tt);
}

function formatLinear(ax, out, hover, extraPrecision, hideexp) {
    // don't add an exponent to zero if we're showing all exponents
    // so the only reason you'd show an exponent on zero is if it's the
    // ONLY tick to get an exponent (first or last)
    if(ax.showexponent==='all' && Math.abs(out.x/ax.dtick)<1e-6) {
        hideexp = 'hide';
    }
    out.text = numFormat(out.x, ax, hideexp, extraPrecision);
}

// format a number (tick value) according to the axis settings
// new, more reliable procedure than d3.round or similar:
// add half the rounding increment, then stringify and truncate
// also automatically switch to sci. notation
var SIPREFIXES = ['f', 'p', 'n', '&mu;', 'm', '', 'k', 'M', 'G', 'T'];
function numFormat(v, ax, fmtoverride, hover) {
        // negative?
    var isNeg = v < 0,
        // max number of digits past decimal point to show
        tickRound = ax._tickround,
        exponentFormat = fmtoverride || ax.exponentformat || 'B',
        exponent = ax._tickexponent,
        tickformat = ax.tickformat;

    // special case for hover: set exponent just for this value, and
    // add a couple more digits of precision over tick labels
    if(hover) {
        // make a dummy axis obj to get the auto rounding and exponent
        var ah = {
            exponentformat:ax.exponentformat,
            dtick: ax.showexponent==='none' ? ax.dtick :
                (isNumeric(v) ? Math.abs(v) || 1 : 1),
            // if not showing any exponents, don't change the exponent
            // from what we calculate
            range: ax.showexponent === 'none' ? ax.range : [0, v || 1]
        };
        autoTickRound(ah);
        tickRound = (Number(ah._tickround) || 0) + 4;
        exponent = ah._tickexponent;
        if(ax.hoverformat) tickformat = ax.hoverformat;
    }

    if(tickformat) return d3.format(tickformat)(v).replace(/-/g,'\u2212');

    // 'epsilon' - rounding increment
    var e = Math.pow(10, -tickRound) / 2;

    // exponentFormat codes:
    // 'e' (1.2e+6, default)
    // 'E' (1.2E+6)
    // 'SI' (1.2M)
    // 'B' (same as SI except 10^9=B not G)
    // 'none' (1200000)
    // 'power' (1.2x10^6)
    // 'hide' (1.2, use 3rd argument=='hide' to eg
    //      only show exponent on last tick)
    if(exponentFormat === 'none') exponent = 0;

    // take the sign out, put it back manually at the end
    // - makes cases easier
    v = Math.abs(v);
    if(v < e) {
        // 0 is just 0, but may get exponent if it's the last tick
        v = '0';
        isNeg = false;
    }
    else {
        v += e;
        // take out a common exponent, if any
        if(exponent) {
            v *= Math.pow(10, -exponent);
            tickRound += exponent;
        }
        // round the mantissa
        if(tickRound === 0) v = String(Math.floor(v));
        else if(tickRound < 0) {
            v = String(Math.round(v));
            v = v.substr(0, v.length + tickRound);
            for(var i = tickRound; i < 0; i++) v += '0';
        }
        else {
            v = String(v);
            var dp = v.indexOf('.') + 1;
            if(dp) v = v.substr(0, dp + tickRound).replace(/\.?0+$/, '');
        }
        // insert appropriate decimal point and thousands separator
        v = numSeparate(v, ax._td._fullLayout.separators);
    }

    // add exponent
    if(exponent && exponentFormat !== 'hide') {
        var signedExponent;
        if(exponent < 0) signedExponent = '\u2212' + -exponent;
        else if(exponentFormat !== 'power') signedExponent = '+' + exponent;
        else signedExponent = String(exponent);

        if(exponentFormat === 'e' ||
                ((exponentFormat === 'SI' || exponentFormat === 'B') &&
                 (exponent > 12 || exponent < -15))) {
            v += 'e' + signedExponent;
        }
        else if(exponentFormat === 'E') {
            v += 'E' + signedExponent;
        }
        else if(exponentFormat === 'power') {
            v += '&times;10<sup>' + signedExponent + '</sup>';
        }
        else if(exponentFormat === 'B' && exponent === 9) {
            v += 'B';
        }
        else if(exponentFormat === 'SI' || exponentFormat === 'B') {
            v += SIPREFIXES[exponent / 3 + 5];
        }
    }

    // put sign back in and return
    // replace standard minus character (which is technically a hyphen)
    // with a true minus sign
    if(isNeg) return '\u2212' + v;
    return v;
}

// add arbitrary decimal point and thousands separator
var findThousands = /(\d+)(\d{3})/;
function numSeparate(nStr, separators) {
    // separators - first char is decimal point,
    // next char is thousands separator if there is one

    var dp = separators.charAt(0),
        thou = separators.charAt(1),
        x = nStr.split('.'),
        x1 = x[0],
        x2 = x.length > 1 ? dp + x[1] : '';
    // even if there is a thousands separator, don't use it on
    // 4-digit integers (like years)
    if(thou && (x.length > 1 || x1.length>4)) {
        while (findThousands.test(x1)) {
            x1 = x1.replace(findThousands, '$1' + thou + '$2');
        }
    }
    return x1 + x2;
}

// get all axis object names
// optionally restricted to only x or y or z by string axletter
// and optionally 2D axes only, not those inside 3D scenes
function listNames(td, axletter, only2d) {
    var fullLayout = td._fullLayout;
    if (!fullLayout) return [];
    function filterAxis (obj) {
        return Object.keys(obj)
            .filter( function(k) {
                if(axletter && k.charAt(0) !== axletter) {
                    return false;
                }
                return k.match(/^[xyz]axis[0-9]*/g);
            }).sort();
    }

    var axis = filterAxis(fullLayout);
    if(only2d) return axis;

    var sceneIds3D = Plotly.Plots.getSubplotIds(fullLayout, 'gl3d') || [];

    sceneIds3D.forEach( function (sceneId) {
        axis = axis.concat(
          filterAxis(fullLayout[sceneId])
              .map(function(axName) {
                  return sceneId + '.' + axName;
              })
          );
    });

    return axis;
}

// get all axis objects, as restricted in listNames
axes.list = function(td, axletter, only2d) {
    return listNames(td, axletter, only2d)
        .map(function(axName) {
            return Plotly.Lib.nestedProperty(td._fullLayout, axName).get();
        });
};

// get all axis ids, optionally restricted by letter
// this only makes sense for 2d axes
axes.listIds = function(td, axletter) {
    return listNames(td, axletter, true).map(axes.name2id);
};

// get an axis object from its id 'x','x2' etc
// optionally, id can be a subplot (ie 'x2y3') and type gets x or y from it
axes.getFromId = function(td, id, type) {
    var fullLayout = td._fullLayout;

    if(type==='x') id = id.replace(/y[0-9]*/,'');
    else if(type==='y') id = id.replace(/x[0-9]*/,'');

    return fullLayout[axes.id2name(id)];
};

// get an axis object of specified type from the containing trace
axes.getFromTrace = function (td, fullTrace, type) {
    var fullLayout = td._fullLayout;
    var ax = null;
    if (Plotly.Plots.traceIs(fullTrace, 'gl3d')) {
        var scene = fullTrace.scene;
        if (scene.substr(0,5)==='scene') {
            ax = fullLayout[scene][type + 'axis'];
        }
    } else {
        ax = axes.getFromId(td, fullTrace[type + 'axis'] || type);
    }

    return ax;
};

axes.subplotMatch = /^x([0-9]*)y([0-9]*)$/;

// getSubplots - extract all combinations of axes we need to make plots for
// as an array of items like 'xy', 'x2y', 'x2y2'...
// sorted by x (x,x2,x3...) then y
// optionally restrict to only subplots containing axis object ax
// looks both for combinations of x and y found in the data
// and at axes and their anchors
axes.getSubplots = function(gd,ax) {
    var data = gd.data || [],
        subplots = [];

    // look for subplots in the data
    data.forEach(function(trace) {
        if(
            trace.visible === false ||
            trace.visible === 'legendonly' ||
            !(
                Plotly.Plots.traceIs(trace, 'cartesian') ||
                Plotly.Plots.traceIs(trace, 'gl2d')
            )
        ) return;

        var xid = trace.xaxis || 'x',
            yid = trace.yaxis || 'y',
            subplot = xid + yid;

        if(subplots.indexOf(subplot)===-1) subplots.push(subplot);
    });

    // look for subplots in the axes/anchors,
    // so that we at least draw all axes
    axes.list(gd, '', true).forEach(function(ax2) {
        var ax2letter = ax2._id.charAt(0),
            ax3id = (ax2.anchor === 'free') ?
                {x:'y', y:'x'}[ax2letter] :
                ax2.anchor,
            ax3 = axes.getFromId(gd, ax3id);

        function hasAx2(sp) { return sp.indexOf(ax2._id) !== -1; }

        // if a free axis is already represented in the data, ignore it
        if(ax2.anchor==='free' && subplots.some(hasAx2)) return;

        if(!ax3) {
            console.log('warning: couldnt find anchor ' + ax3id +
                ' for axis ' + ax2._id);
            return;
        }

        var subplot = (ax2letter === 'x') ?
            ax2._id + ax3._id :
            ax3._id + ax2._id;

        if(subplots.indexOf(subplot)===-1) subplots.push(subplot);
    });

    var spmatch = axes.subplotMatch;
    var allSubplots = subplots
        .filter(function(sp) { return sp.match(spmatch); })
        .sort(function(a,b) {
            var amatch = a.match(spmatch), bmatch = b.match(spmatch);
            if(amatch[1]===bmatch[1]) {
                return +(amatch[2]||1) - (bmatch[2]||1);
            }
            return +(amatch[1]||0) - (bmatch[1]||0);
        });

    if(ax) {
        var axmatch = new RegExp(ax._id.charAt(0)==='x' ?
            ('^'+ax._id+'y') : (ax._id+'$') );
        return allSubplots
            .filter(function(sp) { return sp.match(axmatch); });
    }
    else { return allSubplots; }
};

// makeClipPaths: prepare clipPaths for all single axes and all possible xy pairings
axes.makeClipPaths = function(td) {
    var layout = td._fullLayout,
        defs = layout._defs,
        fullWidth = {_offset: 0, _length: layout.width, _id: ''},
        fullHeight = {_offset: 0, _length: layout.height, _id: ''},
        xaList = axes.list(td, 'x', true),
        yaList = axes.list(td, 'y', true),
        clipList = [],
        i,
        j;

    for(i = 0; i < xaList.length; i++) {
        clipList.push({x: xaList[i], y: fullHeight});
        for(j = 0; j < yaList.length; j++) {
            if(i===0) clipList.push({x: fullWidth, y: yaList[j]});
            clipList.push({x: xaList[i], y: yaList[j]});
        }
    }

    var defGroup = defs.selectAll('g.clips')
        .data([0]);
    defGroup.enter().append('g')
        .classed('clips', true);

    // selectors don't work right with camelCase tags,
    // have to use class instead
    // https://groups.google.com/forum/#!topic/d3-js/6EpAzQ2gU9I
    var axClips = defGroup.selectAll('.axesclip')
        .data(clipList, function(d) { return d.x._id + d.y._id; });
    axClips.enter().append('clipPath')
        .classed('axesclip', true)
        .attr('id', function(d) { return 'clip' + layout._uid + d.x._id + d.y._id; } )
      .append('rect');
    axClips.exit().remove();
    axClips.each(function(d) {
        d3.select(this).select('rect').attr({
            x: d.x._offset || 0,
            y: d.y._offset || 0,
            width: d.x._length || 1,
            height: d.y._length || 1
        });
    });
};


// doTicks: draw ticks, grids, and tick labels
// axid: 'x', 'y', 'x2' etc,
//     blank to do all,
//     'redraw' to force full redraw, and reset ax._r
//          (stored range for use by zoom/pan)
//     or can pass in an axis object directly
axes.doTicks = function(td, axid, skipTitle) {
    var fullLayout = td._fullLayout,
        ax,
        independent = false;

    // allow passing an independent axis object instead of id
    if(typeof axid === 'object') {
        ax = axid;
        axid = ax._id;
        independent = true;
    }
    else {
        ax = axes.getFromId(td,axid);

        if(axid==='redraw') {
            fullLayout._paper.selectAll('g.subplot').each(function(subplot) {
                var plotinfo = fullLayout._plots[subplot],
                    xa = plotinfo.x(),
                    ya = plotinfo.y();
                plotinfo.plot.attr('viewBox',
                    '0 0 '+xa._length+' '+ya._length);
                plotinfo.xaxislayer
                    .selectAll('.'+xa._id+'tick').remove();
                plotinfo.yaxislayer
                    .selectAll('.'+ya._id+'tick').remove();
                plotinfo.gridlayer
                    .selectAll('path').remove();
                plotinfo.zerolinelayer
                    .selectAll('path').remove();
            });
        }

        if(!axid || axid==='redraw') {
            return Plotly.Lib.syncOrAsync(axes.list(td, '', true).map(function(ax) {
                return function(){
                    if(!ax._id) return;
                    var axDone = axes.doTicks(td,ax._id);
                    if(axid==='redraw') ax._r = ax.range.slice();
                    return axDone;
                };
            }));
        }
    }

    // make sure we only have allowed options for exponents
    // (others can make confusing errors)
    if(!ax.tickformat) {
        if(['none','e','E','power','SI','B'].indexOf(ax.exponentformat)===-1) {
            ax.exponentformat = 'e';
        }
        if(['all','first','last','none'].indexOf(ax.showexponent)===-1) {
            ax.showexponent = 'all';
        }
    }

    // in case a val turns into string somehow
    ax.range = [+ax.range[0], +ax.range[1]];

    // set scaling to pixels
    ax.setScale();

    var axletter = axid.charAt(0),
        counterLetter = axes.counterLetter(axid),
        vals = axes.calcTicks(ax),
        datafn = function(d){ return d.text + d.x + ax.mirror; },
        tcls = axid+'tick',
        gcls = axid+'grid',
        zcls = axid+'zl',
        pad = (ax.linewidth||1) / 2,
        labelStandoff =
            (ax.ticks==='outside' ? ax.ticklen : 1) + (ax.linewidth||0),
        gridWidth = Plotly.Drawing.crispRound(td, ax.gridwidth, 1),
        zeroLineWidth = Plotly.Drawing.crispRound(td, ax.zerolinewidth, gridWidth),
        tickWidth = Plotly.Drawing.crispRound(td, ax.tickwidth, 1),
        sides, transfn, tickprefix, tickmid,
        i;

    // positioning arguments for x vs y axes
    if(axletter==='x') {
        sides = ['bottom', 'top'];
        transfn = function(d){
            return 'translate('+ax.l2p(d.x)+',0)';
        };
        // dumb templating with string concat
        // would be better to use an actual template
        tickprefix = 'M0,';
        tickmid = 'v';
    }
    else if(axletter==='y') {
        sides = ['left', 'right'];
        transfn = function(d){
            return 'translate(0,'+ax.l2p(d.x)+')';
        };
        tickprefix = 'M';
        tickmid = ',0h';
    }
    else {
        console.log('unrecognized doTicks axis', axid);
        return;
    }
    var axside = ax.side||sides[0],
    // which direction do the side[0], side[1], and free ticks go?
    // then we flip if outside XOR y axis
        ticksign = [-1, 1, axside===sides[1] ? 1 : -1];
    if((ax.ticks!=='inside') === (axletter==='x')) {
        ticksign = ticksign.map(function(v){ return -v; });
    }

    // remove zero lines, grid lines, and inside ticks if they're within
    // 1 pixel of the end
    // The key case here is removing zero lines when the axis bound is zero.
    function clipEnds(d) {
        var p = ax.l2p(d.x);
        return (p>1 && p<ax._length-1);
    }
    var valsClipped = vals.filter(clipEnds);

    function drawTicks(container,tickpath) {
        var ticks=container.selectAll('path.'+tcls)
            .data(ax.ticks==='inside' ? valsClipped : vals, datafn);
        if(tickpath && ax.ticks) {
            ticks.enter().append('path').classed(tcls, 1).classed('ticks', 1)
                .classed('crisp', 1)
                .call(Plotly.Color.stroke, ax.tickcolor)
                .style('stroke-width', tickWidth + 'px')
                .attr('d',tickpath);
            ticks.attr('transform', transfn);
            ticks.exit().remove();
        }
        else ticks.remove();
    }

    function drawLabels(container,position) {
        // tick labels - for now just the main labels.
        // TODO: mirror labels, esp for subplots
        var tickLabels=container.selectAll('g.'+tcls).data(vals, datafn);
        if(!ax.showticklabels || !isNumeric(position)) {
            tickLabels.remove();
            Plotly.Plots.titles(td, axid+'title');
            return;
        }

        var labelx, labely, labelanchor, labelpos0;
        if(axletter==='x') {
            var flipit = axside==='bottom' ? 1 : -1;
            labelx = function(d){ return d.dx; };
            labelpos0 = position + (labelStandoff+pad)*flipit;
            labely = function(d){
                return d.dy+labelpos0+d.fontSize *
                    (axside==='bottom' ? 1 : -0.5);
            };
            labelanchor = function(angle){
                if(!isNumeric(angle) || angle===0 || angle===180) {
                    return 'middle';
                }
                return angle*flipit<0 ? 'end' : 'start';
            };
        }
        else {
            labely = function(d){ return d.dy+d.fontSize/2; };
            labelx = function(d){
                return d.dx + position + (labelStandoff + pad +
                    (Math.abs(ax.tickangle)===90 ? d.fontSize/2 : 0)) *
                    (axside==='right' ? 1 : -1);
            };
            labelanchor = function(angle){
                if(isNumeric(angle) && Math.abs(angle)===90) {
                    return 'middle';
                }
                return axside==='right' ? 'start' : 'end';
            };
        }
        var maxFontSize = 0,
            autoangle = 0,
            labelsReady = [];
        tickLabels.enter().append('g').classed(tcls,1)
            .append('text')
                // only so tex has predictable alignment that we can
                // alter later
                .attr('text-anchor', 'middle')
                .each(function(d){
                    var thisLabel = d3.select(this),
                        newPromise = td._promises.length;
                    thisLabel
                        .call(Plotly.Drawing.setPosition,
                            labelx(d), labely(d))
                        .call(Plotly.Drawing.font,
                            d.font, d.fontSize, d.fontColor)
                        .text(d.text)
                        .call(Plotly.util.convertToTspans);
                    newPromise = td._promises[newPromise];
                    if(newPromise) {
                        // if we have an async label, we'll deal with that
                        // all here so take it out of td._promises and
                        // instead position the label and promise this in
                        // labelsReady
                        labelsReady.push(td._promises.pop().then(function(){
                            positionLabels(thisLabel, ax.tickangle);
                        }));
                    }
                    else {
                        // sync label: just position it now.
                        positionLabels(thisLabel, ax.tickangle);
                    }
                });
        tickLabels.exit().remove();

        tickLabels.each(function(d){
            maxFontSize = Math.max(maxFontSize, d.fontSize);
        });

        function positionLabels(s,angle) {
            s.each(function(d) {
                var anchor = labelanchor(angle);
                var thisLabel = d3.select(this),
                    mathjaxGroup = thisLabel.select('.text-math-group'),
                    transform = transfn(d) +
                        ((isNumeric(angle) && +angle!==0) ?
                        (' rotate('+angle+','+labelx(d)+','+
                            (labely(d)-d.fontSize/2)+')') :
                        '');
                if(mathjaxGroup.empty()) {
                    var txt = thisLabel.select('text').attr({
                        transform: transform,
                        'text-anchor': anchor
                    });

                    if(!txt.empty()) {
                        txt.selectAll('tspan.line').attr({
                            x: txt.attr('x'),
                            y: txt.attr('y')
                        });
                    }
                }
                else {
                    var mjShift =
                        Plotly.Drawing.bBox(mathjaxGroup.node()).width *
                            {end:-0.5, start:0.5}[anchor];
                    mathjaxGroup.attr('transform', transform +
                        (mjShift ? 'translate(' + mjShift + ',0)' : ''));
                }
            });
        }

        // make sure all labels are correctly positioned at their base angle
        // the positionLabels call above is only for newly drawn labels.
        // do this without waiting, using the last calculated angle to
        // minimize flicker, then do it again when we know all labels are
        // there, putting back the prescribed angle to check for overlaps.
        positionLabels(tickLabels,ax._lastangle || ax.tickangle);

        function allLabelsReady(){
            return labelsReady.length && Promise.all(labelsReady);
        }

        function fixLabelOverlaps(){
            positionLabels(tickLabels,ax.tickangle);

            // check for auto-angling if x labels overlap
            // don't auto-angle at all for log axes with
            // base and digit format
            if(axletter==='x' && !isNumeric(ax.tickangle) &&
                    (ax.type!=='log' || String(ax.dtick).charAt(0)!=='D')) {
                var lbbArray = [];
                tickLabels.each(function(d){
                    var s = d3.select(this),
                        thisLabel = s.select('.text-math-group'),
                        x = ax.l2p(d.x);
                    if(thisLabel.empty()) { thisLabel = s.select('text'); }
                    var bb = Plotly.Drawing.bBox(thisLabel.node());

                    lbbArray.push({
                        // ignore about y, just deal with x overlaps
                        top:0,
                        bottom:10,
                        height:10,
                        left: x-bb.width/2,
                        // impose a 2px gap
                        right: x+bb.width/2 + 2,
                        width: bb.width + 2
                    });
                });
                for(i=0; i<lbbArray.length-1; i++) {
                    if(Plotly.Lib.bBoxIntersect(
                            lbbArray[i],lbbArray[i+1])) {
                        // any overlap at all - set 30 degrees
                        autoangle = 30;
                        break;
                    }
                }
                if(autoangle) {
                    var tickspacing = Math.abs(
                            (vals[vals.length-1].x-vals[0].x)*ax._m
                        )/(vals.length-1);
                    if(tickspacing<maxFontSize*2.5) {
                        autoangle = 90;
                    }
                    positionLabels(tickLabels,autoangle);
                }
                ax._lastangle = autoangle;
            }

            // update the axis title
            // (so it can move out of the way if needed)
            // TODO: separate out scoot so we don't need to do
            // a full redraw of the title (modtly relevant for MathJax)
            if(!skipTitle) Plotly.Plots.titles(td,axid+'title');
            return axid+' done';
        }

        var done = Plotly.Lib.syncOrAsync([
            allLabelsReady,
            fixLabelOverlaps
        ]);
        if(done && done.then) td._promises.push(done);
        return done;
    }

    function traceHasBarsOrFill(trace, subplot) {
        if(trace.visible !== true || trace.xaxis + trace.yaxis !== subplot) return false;
        if(Plotly.Plots.traceIs(trace, 'bar') && trace.orientation === {x: 'h', y: 'v'}[axletter]) return true;
        return trace.fill && trace.fill.charAt(trace.fill.length - 1) === axletter;
    }

    function drawGrid(plotinfo, counteraxis, subplot) {
        var gridcontainer = plotinfo.gridlayer,
            zlcontainer = plotinfo.zerolinelayer,
            gridvals = plotinfo['hidegrid'+axletter]?[]:valsClipped,
            gridpath = 'M0,0'+((axletter==='x') ? 'v' : 'h') +
                counteraxis._length,
            grid = gridcontainer.selectAll('path.'+gcls)
                .data(ax.showgrid===false ? [] : gridvals, datafn);
        grid.enter().append('path').classed(gcls, 1)
            .classed('crisp', 1)
            .attr('d', gridpath)
            .each(function(d) {
                if(ax.zeroline && (ax.type==='linear'||ax.type==='-') &&
                        Math.abs(d.x)<ax.dtick/100) {
                    d3.select(this).remove();
                }
            });
        grid.attr('transform',transfn)
            .call(Plotly.Color.stroke, ax.gridcolor || '#ddd')
            .style('stroke-width', gridWidth+'px');
        grid.exit().remove();

        // zero line
        var hasBarsOrFill = false;
        for(var i = 0; i < td._fullData.length; i++) {
            if(traceHasBarsOrFill(td._fullData[i], subplot)) {
                hasBarsOrFill = true;
                break;
            }
        }
        var showZl = (ax.range[0]*ax.range[1]<=0) && ax.zeroline &&
            (ax.type==='linear' || ax.type==='-') && gridvals.length &&
            (hasBarsOrFill || clipEnds({x:0}) || !ax.showline);

        var zl = zlcontainer.selectAll('path.'+zcls)
            .data(showZl ? [{x:0}] : []);
        zl.enter().append('path').classed(zcls,1).classed('zl',1)
            .classed('crisp',1)
            .attr('d',gridpath);
        zl.attr('transform',transfn)
            .call(Plotly.Color.stroke, ax.zerolinecolor || Plotly.Color.defaultLine)
            .style('stroke-width', zeroLineWidth+'px');
        zl.exit().remove();
    }

    if(independent) {
        drawTicks(ax._axislayer, tickprefix + (ax._pos+pad*ticksign[2]) +
            tickmid + (ticksign[2]*ax.ticklen));
        return drawLabels(ax._axislayer,ax._pos);
    }
    else {
        var alldone = axes.getSubplots(td,ax).map(function(subplot) {
            var plotinfo = fullLayout._plots[subplot];

            if(!fullLayout._hasCartesian) return;

            var container = plotinfo[axletter + 'axislayer'],

                // [bottom or left, top or right, free, main]
                linepositions = ax._linepositions[subplot]||[],
                counteraxis = plotinfo[counterLetter](),
                mainSubplot = counteraxis._id===ax.anchor,
                ticksides = [false, false, false],
                tickpath='';

            // ticks
            if(ax.mirror==='allticks') ticksides = [true, true, false];
            else if(mainSubplot) {
                if(ax.mirror==='ticks') ticksides = [true, true, false];
                else ticksides[sides.indexOf(axside)] = true;
            }
            if(ax.mirrors) {
                for(i=0; i<2; i++) {
                    var thisMirror = ax.mirrors[counteraxis._id+sides[i]];
                    if(thisMirror==='ticks' || thisMirror==='labels') {
                        ticksides[i] = true;
                    }
                }
            }

            // free axis ticks
            if(linepositions[2]!==undefined) ticksides[2] = true;

            ticksides.forEach(function(showside, sidei) {
                var pos = linepositions[sidei],
                    tsign = ticksign[sidei];
                if(showside && isNumeric(pos)) {
                    tickpath += tickprefix + (pos+pad*tsign) +
                        tickmid + (tsign*ax.ticklen);
                }
            });

            drawTicks(container, tickpath);
            drawGrid(plotinfo, counteraxis, subplot);
            return drawLabels(container,linepositions[3]);
        }).filter(function(onedone) { return onedone && onedone.then; });

        return alldone.length ? Promise.all(alldone) : 0;
    }
};

// swap all the presentation attributes of the axes showing these traces
axes.swap = function(gd, traces) {
    var axGroups = makeAxisGroups(gd, traces);

    for(var i = 0; i < axGroups.length; i++) {
        swapAxisGroup(gd, axGroups[i].x, axGroups[i].y);
    }
};

function makeAxisGroups(gd, traces) {
    var groups = [],
        i,
        j;

    for(i = 0; i < traces.length; i++) {
        var groupsi = [],
            xi = gd._fullData[traces[i]].xaxis,
            yi = gd._fullData[traces[i]].yaxis;
        if(!xi || !yi) continue; // not a 2D cartesian trace?

        for(j = 0; j < groups.length; j++) {
            if(groups[j].x.indexOf(xi) !== -1 || groups[j].y.indexOf(yi) !== -1) {
                groupsi.push(j);
            }
        }

        if(!groupsi.length) {
            groups.push({x:[xi], y: [yi]});
            continue;
        }

        var group0 = groups[groupsi[0]],
            groupj;

        if(groupsi.length>1) {
            for(j = 1; j < groupsi.length; j++) {
                groupj = groups[groupsi[j]];
                mergeAxisGroups(group0.x, groupj.x);
                mergeAxisGroups(group0.y, groupj.y);
            }
        }
        mergeAxisGroups(group0.x, [xi]);
        mergeAxisGroups(group0.y, [yi]);
    }

    return groups;
}

function mergeAxisGroups(intoSet, fromSet) {
    for(var i = 0; i < fromSet.length; i++) {
        if(intoSet.indexOf(fromSet[i]) === -1) intoSet.push(fromSet[i]);
    }
}

function swapAxisGroup(gd, xIds, yIds) {
    var i,
        j,
        xFullAxes = [],
        yFullAxes = [],
        layout = gd.layout;

    for(i = 0; i < xIds.length; i++) xFullAxes.push(axes.getFromId(gd, xIds[i]));
    for(i = 0; i < yIds.length; i++) yFullAxes.push(axes.getFromId(gd, yIds[i]));

    var allAxKeys = Object.keys(xFullAxes[0]),
        noSwapAttrs = [
            'anchor', 'domain', 'overlaying', 'position', 'side', 'tickangle'
        ],
        numericTypes = ['linear', 'log'];

    for(i = 0; i < allAxKeys.length; i++) {
        var keyi = allAxKeys[i],
            xVal = xFullAxes[0][keyi],
            yVal = yFullAxes[0][keyi],
            allEqual = true,
            coerceLinearX = false,
            coerceLinearY = false;
        if(keyi.charAt(0) === '_' || typeof xVal === 'function' ||
                noSwapAttrs.indexOf(keyi) !== -1) {
            continue;
        }
        for(j = 1; j < xFullAxes.length && allEqual; j++) {
            var xVali = xFullAxes[j][keyi];
            if(keyi === 'type' && numericTypes.indexOf(xVal) !== -1 &&
                    numericTypes.indexOf(xVali) !== -1 && xVal !== xVali) {
                // type is special - if we find a mixture of linear and log,
                // coerce them all to linear on flipping
                coerceLinearX = true;
            }
            else if(xVali !== xVal) allEqual = false;
        }
        for(j = 1; j < yFullAxes.length && allEqual; j++) {
            var yVali = yFullAxes[j][keyi];
            if(keyi === 'type' && numericTypes.indexOf(yVal) !== -1 &&
                    numericTypes.indexOf(yVali) !== -1 && yVal !== yVali) {
                // type is special - if we find a mixture of linear and log,
                // coerce them all to linear on flipping
                coerceLinearY = true;
            }
            else if(yFullAxes[j][keyi] !== yVal) allEqual = false;
        }
        if(allEqual) {
            if(coerceLinearX) layout[xFullAxes[0]._name].type = 'linear';
            if(coerceLinearY) layout[yFullAxes[0]._name].type = 'linear';
            swapAxisAttrs(layout, keyi, xFullAxes, yFullAxes);
        }
    }

    // now swap x&y for any annotations anchored to these x & y
    for(i = 0; i < gd._fullLayout.annotations.length; i++) {
        var ann = gd._fullLayout.annotations[i];
        if(xIds.indexOf(ann.xref) !== -1 &&
                yIds.indexOf(ann.yref) !== -1) {
            Plotly.Lib.swapAttrs(layout.annotations[i],['?']);
        }
    }
}

function swapAxisAttrs(layout, key, xFullAxes, yFullAxes) {
    // in case the value is the default for either axis,
    // look at the first axis in each list and see if
    // this key's value is undefined
    var np = Plotly.Lib.nestedProperty,
        xVal = np(layout[xFullAxes[0]._name], key).get(),
        yVal = np(layout[yFullAxes[0]._name], key).get(),
        i;
    if(key === 'title') {
        // special handling of placeholder titles
        if(xVal === 'Click to enter X axis title') {
            xVal = 'Click to enter Y axis title';
        }
        if(yVal === 'Click to enter Y axis title') {
            yVal = 'Click to enter X axis title';
        }
    }

    for(i = 0; i < xFullAxes.length; i++) {
        np(layout, xFullAxes[i]._name + '.' + key).set(yVal);
    }
    for(i = 0; i < yFullAxes.length; i++) {
        np(layout, yFullAxes[i]._name + '.' + key).set(xVal);
    }
}

// mod - version of modulus that always restricts to [0,divisor)
// rather than built-in % which gives a negative value for negative v
function mod(v,d){ return ((v%d) + d) % d; }<|MERGE_RESOLUTION|>--- conflicted
+++ resolved
@@ -7,7 +7,8 @@
     d3 = require('d3'),
     isNumeric = require('./isnumeric');
 
-<<<<<<< HEAD
+var axes = module.exports = {};
+
 axes.traceAttributes = {
    xaxis: {
        valType: 'axisid',
@@ -37,36 +38,6 @@
 
 Plotly.Plots.registerSubplot('cartesian', ['xaxis', 'yaxis'], ['x', 'y'],
     axes.traceAttributes);
-=======
-var axes = module.exports = {};
-
-Plotly.Plots.registerSubplot('cartesian', ['xaxis', 'yaxis'], ['x', 'y'], {
-    xaxis: {
-        valType: 'axisid',
-        role: 'info',
-        dflt: 'x',
-        description: [
-            'Sets a reference between this trace\'s x coordinates and',
-            'a 2D cartesian x axis.',
-            'If *x* (the default value), the x coordinates refer to',
-            '`layout.xaxis`.',
-            'If *x2*, the x coordinates refer to `layout.xaxis2`, and so on.'
-        ].join(' ')
-    },
-    yaxis: {
-        valType: 'axisid',
-        role: 'info',
-        dflt: 'y',
-        description: [
-            'Sets a reference between this trace\'s y coordinates and',
-            'a 2D cartesian y axis.',
-            'If *y* (the default value), the y coordinates refer to',
-            '`layout.yaxis`.',
-            'If *y2*, the y coordinates refer to `layout.xaxis2`, and so on.'
-        ].join(' ')
-    }
-});
->>>>>>> 18aeb7f8
 
 var extendFlat = Plotly.Lib.extendFlat;
 
