--- conflicted
+++ resolved
@@ -291,7 +291,10 @@
         return GL3DTYPES.indexOf(type) !== -1;
     };
 
-<<<<<<< HEAD
+    plots.isScatter3D = function(type) {
+        return type === 'scatter3d';
+    };
+
     var ALLTYPES = ['scatter', 'box'].concat(BARTYPES, HEATMAPTYPES, GL3DTYPES);
 
     function getModule(trace) {
@@ -313,11 +316,6 @@
             '. Ignoring this dataset.'
         );
     }
-=======
-    plots.isScatter3D = function(type) {
-        return type === 'scatter3d';
-    };
->>>>>>> d8a7313e
 
     plots.newTab = function(divid, layout) {
         makeToolMenu(divid);
@@ -1325,23 +1323,14 @@
             mergeattr('type','type','scatter'); //global
             mergeattr('visible','visible',true); //global
             mergeattr('showlegend','showlegend',true);
-<<<<<<< HEAD
             mergeattr('opacity','op',1); //global
             mergeattr('text','tx',''); //scatter
             mergeattr('name','name','trace '+c); //global
+            mergeattr('error_z.visible','zeVis', 'error_z' in gdc &&
+                ('array' in gdc.error_z || 'value' in gdc.error_z));
             mergeattr('error_y.visible','yeVis',gdc.error_y &&
                 ('array' in gdc.error_y || 'value' in gdc.error_y));
             mergeattr('error_x.visible','xeVis',gdc.error_x &&
-=======
-            mergeattr('opacity','op',1);
-            mergeattr('text','tx','');
-            mergeattr('name','name','trace '+c);
-            mergeattr('error_z.visible','ze_vis', 'error_z' in gdc &&
-                ('array' in gdc.error_z || 'value' in gdc.error_z));
-            mergeattr('error_y.visible','ye_vis', 'error_y' in gdc &&
-                ('array' in gdc.error_y || 'value' in gdc.error_y));
-            mergeattr('error_x.visible','xe_vis', 'error_x' in gdc &&
->>>>>>> d8a7313e
                 ('array' in gdc.error_x || 'value' in gdc.error_x));
             // mergeattr is unnecessary and insufficient for (x|y)axis
             // because '' shouldn't count as existing
@@ -1361,14 +1350,10 @@
                 mergeattr('error_y.tracerefminus','yeRefminus',0);
                 mergeattr('error_y.color','yec',
                     plots.isBar(t.type) ? '#444' : defaultColor);
-<<<<<<< HEAD
                 mergeattr('error_y.thickness','yeThick', 2);
-                mergeattr('error_y.width','yew', 4);
-=======
-                mergeattr('error_y.thickness','ye_tkns', 2);
-                mergeattr('error_y.width','ye_w', is3d ? 0 : 4);
->>>>>>> d8a7313e
-            }
+                mergeattr('error_y.width','yew', is3d ? 0 : 4);
+            }
+
             if(t.xeVis){
                 mergeattr('error_x.type','xeType',
                     ('array' in gdc.error_x) ? 'data' : 'percent');
@@ -1385,29 +1370,24 @@
                 var xsLetter = t.xeYStyle!==false ? 'y' : 'x';
                 mergeattr('error_'+xsLetter+'.color','xec',
                     plots.isBar(t.type) ? '#444' : defaultColor);
-<<<<<<< HEAD
                 mergeattr('error_'+xsLetter+'.thickness','xeThick', 2);
-                mergeattr('error_'+xsLetter+'.width','xew', 4);
-=======
-                mergeattr('error_'+xsLetter+'.thickness','xe_tkns', 2);
-                mergeattr('error_'+xsLetter+'.width','xe_w', is3d ? 0 : 4);
-            }
-
-            if(t.ze_vis){
-                mergeattr('error_z.type','ze_type',
+                mergeattr('error_'+xsLetter+'.width','xew', is3d ? 0 : 4);
+            }
+
+            if(t.zeVis){
+                mergeattr('error_z.type','zeType',
                     ('array' in gdc.error_z) ? 'data' : 'percent');
-                mergeattr('error_z.symmetric','ze_sym',
-                    !((t.ze_type==='data' ? 'arrayminus' : 'valueminus') in
+                mergeattr('error_z.symmetric','zeSym',
+                    !((t.zeType==='data' ? 'arrayminus' : 'valueminus') in
                         gdc.error_z));
-                mergeattr('error_z.value','ze_val',10);
-                mergeattr('error_z.valueminus','ze_valminus',10);
-                mergeattr('error_z.traceref','ze_tref',0);
-                mergeattr('error_z.tracerefminus','ze_trefminus',0);
-                mergeattr('error_z.color','ze_clr',
+                mergeattr('error_z.value','zeVal',10);
+                mergeattr('error_z.valueminus','zeValminus',10);
+                mergeattr('error_z.traceref','zeRef',0);
+                mergeattr('error_z.tracerefminus','zeRefminus',0);
+                mergeattr('error_z.color','zec',
                     plots.isBar(t.type) ? '#444' : defaultColor);
-                mergeattr('error_z.thickness','ze_tkns', 2);
-                mergeattr('error_z.width','ze_w', is3d ? 0 : 4);
->>>>>>> d8a7313e
+                mergeattr('error_z.thickness','zeThick', 2);
+                mergeattr('error_z.width','zew', is3d ? 0 : 4);
             }
 
 
