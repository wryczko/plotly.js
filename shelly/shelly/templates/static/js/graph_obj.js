--- conflicted
+++ resolved
@@ -231,36 +231,6 @@
     };
 }
 
-<<<<<<< HEAD
-// how to display each type of graph
-// AJ 3/4/13: I'm envisioning a lot of stuff that's hardcoded into plot,
-// setStyles etc will go here to make multiple graph types easier to manage
-// var graphInfo = {
-//     scatter:{
-//         framework:makePlotFramework
-//     },
-//     bar:{
-//         framework:makePlotFramework
-//     },
-//     heatmap:{
-//         framework:makePlotFramework
-//     },
-//     histogramx:{
-//         framework:makePlotFramework
-//     },
-//     histogramy:{
-//         framework:makePlotFramework
-//     },
-//     histogram2d:{
-//         framework:makePlotFramework
-//     },
-//     box:{
-//         framework:makePlotFramework
-//     }
-// };
-
-=======
->>>>>>> 4c83e993
 var BARTYPES = ['bar','histogramx','histogramy'];
 plots.isBar = function(type) { return BARTYPES.indexOf(type)!=-1; };
 var HEATMAPTYPES = ['heatmap','histogram2d','contour'];
@@ -565,15 +535,11 @@
         for(var curve in gd.data) {
             var gdc = gd.data[curve], // curve is the index, gdc is the data object for one trace
                 curvetype = gdc.type || 'scatter', //default type is scatter
-<<<<<<< HEAD
                 isPolar = 'r' in gdc,
-=======
->>>>>>> 4c83e993
                 cdtextras = {}; // info (if anything) to add to cd[0].t
             cd = [];
             gdc.type = curvetype; // don't let type be blank... may want to go further and enforce known types?
 
-<<<<<<< HEAD
             if(isPolar) {
                 console.log('Oops, tried to put a polar trace of type '+(gdc.type || 'scatter')+
                     ' on an incompatible graph of cartesian '+(gd.data[0].type || 'scatter')+
@@ -582,8 +548,6 @@
                 continue;
             }
 
-=======
->>>>>>> 4c83e993
             // if no name is given, make a default from the curve number
             if(!('name' in gdc)) {
                 if('ysrc' in gdc) {
@@ -722,26 +686,8 @@
     else { gl._infolayer.selectAll('.legend').remove(); }
     Plotly.Annotations.drawAll(gd);
 
-    // final cleanup
-
     // source links
     plots.addLinks(gd);
-<<<<<<< HEAD
-
-=======
-    // THIS TIMEOUT DESTROYS STREAMING. PLUS showAlert appeared to be undefined
->>>>>>> 4c83e993
-    // setTimeout(function(){
-    //     if($(gd).find('#graphtips').length===0 && gd.data!==undefined && gd.showtips!==false && gd.mainsite){
-    //         try{
-    //             if( firsttimeuser() ) { showAlert('graphtips'); }
-    //         }
-    //         catch(e){ console.log(e); }
-    //     }
-    //     else if($(gd).find('#graphtips').css('display')=='none'){
-    //         if( firsttimeuser() ) { $(gd).find('#graphtips').fadeIn(); }
-    //     }
-    // },1000);
     Plotly.Lib.markTime('done plot');
 };
 
