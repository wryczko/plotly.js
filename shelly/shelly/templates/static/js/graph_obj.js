// Main plotting library - Creates the Plotly object and Plotly.Plots
// also fills any missing components with dummies to avoid errors
(function() {
if(!window.Plotly) { window.Plotly = {}; }
var plots = Plotly.Plots = {};

// fill for possibly missing graph type libraries.
// most of these should
// module is the name of the object, methods are the methods to fill.
function noop(){}
function req(module, methods) {
    if(module in window) { return; }
    var moduleFill = {};
    for(var i=0; i<methods.length; i++) { moduleFill[methods[i]] = noop; }
    window[module] = moduleFill;
}
req('Annotations',['add','allArrowheads','draw','drawAll']);
req('Axes',['setTypes','convertOne','convertToNums','setConvert','doAutoRange','expandBounds',
    'expandWithZero','autoBin','autoTicks','tickIncrement','tickFirst','tickText','doTicks']);
req('Bars',['calc','plot','setPositions']);
req('Boxes',['calc','plot','setPositions','style']);
req('Drawing',['rgb','opacity','addOpacity','strokeColor','fillColor','setPosition','setSize',
    'setRect','translatePoints','traceStyle','lineGroupStyle','fillGroupStyle','pointStyle','styleText']);
req('ErrorBars',['returnToStyleBox','pushRef2GDC','styleBoxDrop','styleBox','ydr','plot','style']);
req('Fx',['init','hover','unhover','click','modeBar','dragAlign','dragCursors','dragClear','autoGrowInput']);
req('Heatmap',['calc','plot','margin','defaultScale']);
req('Histogram',['calc']);
req('Legend',['lines','points','bars','boxes','draw']);
req('Lib',['dateTime2ms','isDateTime','ms2DateTime','findBin','distinctVals','nestedProperty',
    'pauseEvent','lpad','aggNums','len','mean','stdev','VERBOSE','TIMER','log','markTime','constrain',
    'notifier','identity']);
req('Scatter',['calc','plot']);

// Most of the generic plotting functions get put into Plotly.Plots,
// but some - the ones we want 3rd-party developers to use - go directly
// into Plotly. These are:
//   plot
//   restyle
//   relayout

/* Coordinate systems in the plots:
***** THESE NOTES ARE HORRIBLY OUT OF DATE... *****
(note: paper and viewbox have y0 at large y because pixels start at upper left,
not lower left)

Data coordinates: xd,yd
    visible range: xd0-xd1, yd0-yd1 (gl.xaxis.range[0-1], gl.yaxis.range[0-1]

Paper coordinates: xp,yp (where axes are drawn, minus gl.margin:.l,.t)
    plot box: xp0-xp1, yp0-yp1 (0 - gd.plotwidth, gd.plotheight - 0)
    transform: xp = mx*xd+bx, yp = my*yd+by
        mx = gl.xaxis._m = gd.plotwidth/(gl.xaxis.range:[1]-[0])
        bx = gl.xaxis._b = -mx*gl.xaxis.range[0]
        my = gl.yaxis._m = gd.plotheight/(gl.yaxis.range:[0]-[1])
        by = gl.yaxis._b = -my*gl.yaxis.range[1]
Viewbox coordinates: xv,yv (where data are drawn)
    plot box: xv0-xv1, yv0-yv1
        initial viewbox: 0 - gd.plotwidth, gd.plotheight - 0
    transform: xv = xp+b2x, yv = yp+b2y
        panning: subtract dx,dy from viewbox:.x,.y
        zooming: viewbox will not scale x and y differently, at least in Chrome, so for
            zoom we will move the individual points.

Plot takes two params, data and layout. For layout see newplot.
data should be an array of objects, one per trace. allowed keys:

    type: (string) scatter (default), bar, heatmap

    x: (float array), or x0:(float) and dx:(float)
        if neither x, x0, or dx exists, defaults is x0:0, dx:1

    y: (float array), or y0:(float) and dy:(float)
        if neither y, y0, or dy exists, defaults to y0:0, dy:1
        you may provide x and/or y arrays, but not neither

    All of these can also be date strings, in the format 'YYYY-mm-dd HH:MM:SS'
    This format can handle anything from year 0 to year 9999, but the underlying JS
    can extend this to year -271820 to 275760
    based on converting to ms since start of 1970 for plotting
    so we could at some point extend beyond 0-9999 limitation...

    mode: (string) 'lines','markers','lines+markers'
        default 'lines+markers' for <20 points, else 'lines'

    line: {
        dash: (string) default 'solid', also 'dot', 'dash', 'longdash', 'dashdot', 'longdashdot',
            all of the above dashes based on linewidth, can also pass in explicit dasharray
        color: (cstring), or (cstring array)
        width: (float px) default 2
    }

    marker: {
        symbol: (string) default 'circle', or (string array)
            can also be 'square', 'triangle-[up|down|left|right]', 'cross'
        size: (float px) default 6, or (float array)
        color: (cstring), or (cstring array)
        line {
            color: (cstring), or (cstring array)
            width: (float px) default 0, or (float array)
        }
    }

    text: (string array) hover text for each point

    name: <string for legend>

    cstring is a string with any valid HTML color
    marker and linecolor will copy each other if only one is present
    if neither is provided, choose one from a default set based on the trace number
    if markerlinecolor is missing it will copy linecolor ONLY if it's different from marker color, otherwise black.

    eventually I'd like to make all of the marker and line properties accept arrays
    to modify properties point-by-point

    any array also has a corresponding src attribute, ie xsrc for x
    this is a string:
        <id>/<colname> for your own data,
        <user>/<id>/<colname> for shared data

*/

// IMPORTANT - default colors should be in hex for grid.js
plots.defaultColors = ['#1f77b4', // muted blue
                '#ff7f0e', // safety orange
                '#2ca02c', // cooked asparagus green
                '#d62728', // brick red
                '#9467bd', // muted purple
                '#8c564b', // chestnut brown
                '#e377c2', // raspberry yogurt pink
                '#7f7f7f', // middle gray
                '#bcbd22', // curry yellow-green
                '#17becf']; // blue-teal

// default layout defined as a function rather than a constant so it makes a new copy each time
function defaultLayout(){
    return {title:'Click to enter Plot title',
        xaxis:{range:[-1,6],type:'-',mirror:true,linecolor:'#000',linewidth:1,
            tick0:0,dtick:2,ticks:'outside',ticklen:5,tickwidth:1,tickcolor:'#000',nticks:0,
            showticklabels:true,tickangle:0,exponentformat:'e',showexponent:'all',
            showgrid:true,gridcolor:'#ddd',gridwidth:1,
            autorange:true,autotick:true,
            zeroline:true,zerolinecolor:'#000',zerolinewidth:1,
            title:'Click to enter X axis title',unit:'',
            titlefont:{family:'',size:0,color:''},
            tickfont:{family:'',size:0,color:''}},
        yaxis:{range:[-1,4],type:'-',mirror:true,linecolor:'#000',linewidth:1,
            tick0:0,dtick:1,ticks:'outside',ticklen:5,tickwidth:1,tickcolor:'#000',nticks:0,
            showticklabels:true,tickangle:0,exponentformat:'e',showexponent:'all',
            showgrid:true,gridcolor:'#ddd',gridwidth:1,
            autorange:true,autotick:true,
            zeroline:true,zerolinecolor:'#000',zerolinewidth:1,
            title:'Click to enter Y axis title',unit:'',
            titlefont:{family:'',size:0,color:''},
            tickfont:{family:'',size:0,color:''}},
        legend:{bgcolor:'#fff',bordercolor:'#000',borderwidth:1,
            font:{family:'',size:0,color:''}},
        width:700,
        height:450,
        autosize:'initial', // after initial autosize reverts to true
        margin:{l:80,r:80,t:80,b:80,pad:2},
        paper_bgcolor:'#fff',
        plot_bgcolor:'#fff',
        barmode:'stack',
        bargap:0.2,
        bargroupgap:0.0,
        boxmode:'overlay',
        boxgap:0.3,
        boxgroupgap:0.3,
        font:{family:'Arial, sans-serif;',size:12,color:'#000'},
        titlefont:{family:'',size:0,color:''},
        dragmode:'zoom',
        hovermode:'x'
    };
}
// TODO: add label positioning

// how to display each type of graph
// AJ 3/4/13: I'm envisioning a lot of stuff that's hardcoded into plot,
// setStyles etc will go here to make multiple graph types easier to manage
var graphInfo = {
    scatter:{
        framework:makePlotFramework
    },
    bar:{
        framework:makePlotFramework
    },
    heatmap:{
        framework:makePlotFramework
    },
    histogramx:{
        framework:makePlotFramework
    },
    histogramy:{
        framework:makePlotFramework
    },
    histogram2d:{
        framework:makePlotFramework
    },
    box:{
        framework:makePlotFramework
    }
};

plots.BARTYPES = ['bar','histogramx','histogramy'];
plots.HEATMAPTYPES = ['heatmap','histogram2d'];

plots.newTab = function(divid, layout) {
    makeToolMenu(divid);
    makePlotFramework(divid, layout);
};

function makeToolMenu(divid) {
    // Get the container div: we will store all variables for this plot as
    // properties of this div (for extension to multiple plots/tabs per page)
    // some callers send this in by dom element, others by id (string)
    var gd = (typeof divid == 'string') ? document.getElementById(divid) : divid;
    // test if this is on the main site or embedded
    gd.mainsite = Boolean($('#plotlyMainMarker').length);
    if(gd.mainsite) {
        makeGraphToolMenu(gd);
    }
}

// Traces are unique by name.. allows traces to be updated/restyled
// TODO: this isn't used?
function updateTraces(old_data, new_data) {
    var updated = {},
        res = [],
        i;
    for (i=0; i<old_data.length; i++){
        old_trace = old_data[i];
        updated[old_trace['name']] = old_trace;
    }
    for (i=0; i<new_data.length; i++){
        new_trace = new_data[i];
        updated[new_trace['name']] = new_trace;
    }
    var tk = Object.keys(updated);
    for (i=0; i<tk.length; i++){
        var name = tk[i];
        res.push(updated[name]);
    }
    return res;
}

// the 'view in plotly' link - note that now plot() calls this if it exists,
// so it can regenerate whenever it replots
// note that now this function is only adding the brand in iframes and 3rd-party
// apps, standalone plots get the sidebar instead.
function positionBrand(gd){
    // if( window.self === window.top ) { return; } // not in an iframe
    $(gd).find('.linktotool').remove();
    var linktotool = $('<div class="linktotool">'+
        '<a><font class="muted">view in </font><font class="info">plotly</font></a>'+
        '</div>').appendTo(gd.paperdiv.node());
    if(gd.shareplot) {
        var path=window.location.pathname.split('/');
        linktotool.find('a')
            .attr('href','/'+path[2]+'/'+path[1])
            .attr('target','_blank');
    }
    else {
        console.log('3rd party app!');
        linktotool.find('a').click(function(){
            var hiddenform = $('<div id="hiddenform" style="display:none;">'+
                '<form action="https://plot.ly/external" method="post" target="_blank">'+
                '<input type="text" name="data" /></form></div>').appendTo(gd);
            hiddenform.find('input').val(plots.graphJson(gd,false,'keepdata'));
            hiddenform.find('form').submit();
            hiddenform.remove();
        });
    }
}

// ----------------------------------------------------
// Main plot-creation function. Note: will call newPlot
// if necessary to create the framework
// ----------------------------------------------------
// inputs:
//      divid - the id or DOM element of the graph container div
//      data - array of traces, containing the data and display
//          information for each trace
//      layout - object describing the overall display of the plot,
//          all the stuff that doesn't pertain to any individual trace
Plotly.plot = function(divid, data, layout) {
    Plotly.Lib.markTime('in plot');
    // Get the container div: we will store all variables for this plot as
    // properties of this div (for extension to multiple plots/tabs per page)
    // some callers send this in by dom element, others by id (string)
    var gd=(typeof divid == 'string') ? document.getElementById(divid) : divid;
	// test if this is on the main site or embedded
	gd.mainsite=Boolean($('#plotlyMainMarker').length);

    // if there is already data on the graph, append the new data
    // if you only want to redraw, pass non-array (null, '', whatever) for data
    var graphwasempty = ((typeof gd.data==='undefined') && $.isArray(data));
    if($.isArray(data)) {
        if(graphwasempty) { gd.data=data; }
        else { gd.data.push.apply(gd.data,data); }
        gd.empty=false; // for routines outside graph_obj that want a clean tab
                        // (rather than appending to an existing one) gd.empty
                        // is used to determine whether to make a new tab
    }

    // Make or remake the framework (ie container and axes) if we need to
    // figure out what framework the data imply,
    //  and whether this is different from what was already there
    // everything on xy axes (which right now is everything period) uses newPlot
    //  but surface plots, pie charts, etc may use other frameworks.
    // note: if they container already exists and has data,
    //  the new layout gets ignored (as it should)
    //  but if there's no data there yet, it's just a placeholder...
    //  then it should destroy and remake the plot
    if (gd.data && gd.data.length > 0) {
        var framework = graphInfo[gd.data[0].type || 'scatter'].framework;
        if(!gd.framework || gd.framework!=framework || (typeof gd.layout==='undefined') || graphwasempty) {
            gd.framework = framework;
            framework(gd,layout);
        }
    }
    else if((typeof gd.layout==='undefined')||graphwasempty) { makePlotFramework(gd, layout); }

    // enable or disable formatting buttons
    $(gd).find('.data-only').attr('disabled', !gd.data || gd.data.length===0);

    var gl = gd.layout,
        xa = gl.xaxis,
        ya = gl.yaxis;
    var x, y, i, serieslen, cd, type;
    // if we have bars or fill-to-zero traces, make sure autorange goes to zero
    gd.firstscatter = true; // because fill-to-next on the first scatter trace goes to zero
    gd.numboxes = 0;

    // prepare the types and conversion functions for the axes
    // also clears the autorange bounds ._tight, ._padded
    Plotly.Axes.setTypes(gd);

    // prepare the data and find the autorange
    // TODO: only remake calcdata for new or changed traces
    gd.calcdata=[];
    gd.hmpixcount=0; // for calculating avg luminosity of heatmaps
    gd.hmlumcount=0;

    Plotly.Lib.markTime('done Plotly.Axes.setType');

    for(var curve in gd.data) {
        var gdc = gd.data[curve], // curve is the index, gdc is the data object for one trace
            curvetype = gdc.type || 'scatter', //default type is scatter
            typeinfo = graphInfo[curvetype],
            cdtextras = {}; // info (if anything) to add to cd[0].t
        cd = [];

        if(typeinfo.framework!=gd.framework) {
            console.log('Oops, tried to put data of type '+(gdc.type || 'scatter')+
                ' on an incompatible graph controlled by '+(gd.data[0].type || 'scatter')+
                ' data. Ignoring this dataset.');
            continue;
        }

        // if no name is given, make a default from the curve number
        if(!('name' in gdc)) {
            if('ysrc' in gdc) {
                var ns=gdc.ysrc.split('/');
                gdc.name=ns[ns.length-1].replace(/\n/g,' ');
            }
            else { gdc.name='trace '+curve; }
        }

        if (curvetype == 'scatter') { cd = Plotly.Scatter.calc(gd,gdc); }
        else if (plots.BARTYPES.indexOf(curvetype) != -1) {
            if(curvetype=='bar') { cd = Plotly.Bars.calc(gd,gdc); }
            else { cd = Plotly.Histogram.calc(gd,gdc); }
        }
        else if (plots.HEATMAPTYPES.indexOf(curvetype) != -1 ){ cd = Plotly.Heatmap.calc(gd,gdc); }
        else if (curvetype == 'box') { cd = Plotly.Boxes.calc(gd,gdc); }

        if(!('line' in gdc)) gdc.line = {};
        if(!('marker' in gdc)) gdc.marker = {};
        if(!('line' in gdc.marker)) gdc.marker.line = {};
        if(!$.isArray(cd) || !cd[0]) { cd = [{x: false, y: false}]; } // make sure there is a first point

        // add the trace-wide properties to the first point, per point properties to every point
        // t is the holder for trace-wide properties
        if(!cd[0].t) { cd[0].t = {}; }
        cd[0].t.curve = curve; // store the gd.data curve number that gave this trace
        cd[0].t.cdcurve = gd.calcdata.length; // store the calcdata curve number we're in

        gd.calcdata.push(cd);
        Plotly.Lib.markTime('done with calcdata for '+curve);
    }

    // put the styling info into the calculated traces
    // has to be done separate from applyStyles so we know the mode (ie which objects to draw)
    // and has to be before stacking so we get bardir, type, visible
    plots.setStyles(gd);

    // position and range calculations for traces that depend on each other
    // ie bars (stacked or grouped) and boxes push each other out of the way
    Plotly.Bars.setPositions(gd);
    Plotly.Boxes.setPositions(gd);

    Plotly.Lib.markTime('done with setstyles and bar/box adjustments');

    // autorange for errorbars
    Plotly.Axes.expandBounds(ya,ya._padded,Plotly.ErrorBars.ydr(gd));
    Plotly.Lib.markTime('done Plotly.ErrorBars.ydr');

    // autorange for annotations
    if(gl.annotations) { gl.annotations.forEach(function(ann){
        if(ann.ref!='plot') { return; }
        // TODO
    }); }

    Plotly.Axes.doAutoRange(gd,xa);
    Plotly.Axes.doAutoRange(gd,ya);

    gd.plot.attr('viewBox','0 0 '+gd.plotwidth+' '+gd.plotheight);
    Plotly.Axes.doTicks(gd); // draw ticks, titles, and calculate axis scaling (._b, ._m)
    xa._r = xa.range.slice(); // store ranges for later use
    ya._r = ya.range.slice();

    Plotly.Lib.markTime('done autorange and ticks');

    if($.isNumeric(xa._m) && $.isNumeric(xa._b) && $.isNumeric(ya._m) && $.isNumeric(ya._b)) {
        // Now plot the data. Order is:
        // 1. heatmaps (and 2d histos)
        // 2. bars/histos
        // 3. errorbars for everyone
        // 4. scatter
        // 5. box plots

        var cdbar = [], cdscatter = [], cdbox = [];
        for(i in gd.calcdata){
            cd = gd.calcdata[i];
            type=cd[0].t.type;
            if(plots.HEATMAPTYPES.indexOf(type)!=-1) {
                Plotly.Heatmap.plot(gd,cd);
                Plotly.Lib.markTime('done heatmap '+i);
            }
            else {
                // in case this one was a heatmap previously, remove it and its colorbar
                $(gd).find('.hm'+i).remove();
                $(gd).find('.cb'+i).remove();

                if(plots.BARTYPES.indexOf(type)!=-1) { cdbar.push(cd); }
                else if(type=='box') { cdbox.push(cd); }
                else { cdscatter.push(cd); }
            }
        }

        // remove old traces, then redraw everything
        gd.plot.selectAll('g.trace').remove();
        Plotly.Bars.plot(gd,cdbar);
        Plotly.Lib.markTime('done bars');

        // DRAW ERROR BARS for bar and scatter plots
        // these come after (on top of) bars, and before (behind) scatter
        Plotly.ErrorBars.plot(gd,cdbar.concat(cdscatter));
        Plotly.Lib.markTime('done errorbars');

        Plotly.Scatter.plot(gd,cdscatter);
        Plotly.Lib.markTime('done scatter');
        Plotly.Boxes.plot(gd,cdbox);
        Plotly.Lib.markTime('done boxes');

        //styling separate from drawing
        applyStyle(gd);
        Plotly.Lib.markTime('done applyStyle');
    }
    else { console.log('error with axis scaling',xa._m,xa._b,ya._m,ya._b); }

    // show the legend and annotations
    if(gl.showlegend || (gd.calcdata.length>1 && gl.showlegend!==false)) { Plotly.Legend.draw(gd); }
    else { gd.infolayer.selectAll('.legend').remove(); }
    Plotly.Annotations.drawAll(gd);

    // final cleanup
    if(!gd.mainsite && !gd.standalone) { positionBrand(gd); } // 'view in plotly' link for embedded plots

    setTimeout(function(){
        if($(gd).find('#graphtips').length===0 && gd.data!==undefined && gd.showtips!==false && gd.mainsite){
            try{
                if( firsttimeuser() ) showAlert('graphtips');
            }
            catch(e){ console.log(e); }
        }
        else if($(gd).find('#graphtips').css('display')=='none'){
            if( firsttimeuser() ) $(gd).find('#graphtips').fadeIn();
        }
    },1000);
    Plotly.Lib.markTime('done plot');
};

// set display params per trace to default or provided value
plots.setStyles = function(gd, merge_dflt) {
    merge_dflt = merge_dflt || false; // CP Edit - see mergeattr comment

    // merge object a[k] (which may be an array or a single value) into cd...
    // search the array defaults in case a[k] is missing (and for a default val
    // if some points of o are missing from a)
    // CP Edit: if merge_dflt, then apply the default value into a... used for saving themes
    // CP Edit: pass key (k) as argument
    // CP Edit: stringify option - used for heatmap colorscales
    function mergeattr(a,k,attr,dflt,stringify) {
        stringify = stringify || false;
        var val = stringify ? JSON.stringify(a[k]) : a[k];

        if($.isArray(val)) {
            var l = Math.max(cd.length,val.length);
            for(var i=0; i<l; i++) { cd[i][attr]=val[i]; }
            cd[0].t[attr] = dflt; // use the default for the trace-wide value
        }
        else {
            cd[0].t[attr] = (typeof val != 'undefined') ? val : dflt;
            if(merge_dflt && typeof val == 'undefined'){
                a[k] = stringify ? JSON.parse(dflt) : dflt;
            }
        }
    }


    for(var i in gd.calcdata){
        var cd = gd.calcdata[i], // trace plus styling
            t = cd[0].t, // trace styling object
            c = t.curve, // trace number
            gdc = gd.data[c],
            dc = plots.defaultColors[c % plots.defaultColors.length];
        // all types have attributes type, visible, opacity, name, text
        // mergeattr puts single values into cd[0].t, and all others into each individual point
        mergeattr(gdc,'type','type','scatter');
        mergeattr(gdc,'visible','visible',true);
        mergeattr(gdc,'opacity','op',1);
        mergeattr(gdc,'text','tx','');
        mergeattr(gdc,'name','name','trace '+c);
        var type = t.type; // like 'bar'
        if( (gdc.error_y && gdc.error_y.visible ) ){
            mergeattr(gdc.error_y,'visible','ye_vis',false);
            mergeattr(gdc.error_y,'type','ye_type','percent');
            mergeattr(gdc.error_y,'value','ye_val',10);
            mergeattr(gdc.error_y,'traceref','ye_tref',0);
            mergeattr(gdc.error_y,'color','ye_clr',t.ye_clr|| dc);
            mergeattr(gdc.error_y,'thickness','ye_tkns',1);
            mergeattr(gdc.error_y,'width','ye_w',4);
            mergeattr(gdc.error_y,'opacity','ye_op',1);
        }
        if(['scatter','box'].indexOf(type)!=-1){
            mergeattr(gdc.line,'color','lc',gdc.marker.color || dc);
            mergeattr(gdc.line,'width','lw',2);
            mergeattr(gdc.marker,'symbol','mx','circle');
            mergeattr(gdc.marker,'opacity','mo',1);
            mergeattr(gdc.marker,'size','ms',6);
            mergeattr(gdc.marker,'color','mc',t.lc);
            mergeattr(gdc.marker.line,'color','mlc',((t.lc!=t.mc) ? t.lc : '#000'));
            mergeattr(gdc.marker.line,'width','mlw',0);
            mergeattr(gdc,'fill','fill','none');
            mergeattr(gdc,'fillcolor','fc',Plotly.Drawing.addOpacity(t.lc,0.5));
            if(type==='scatter') {
                var defaultMode = 'lines';
                if(cd.length<Plotly.Scatter.PTS_LINESONLY || (typeof gdc.mode != 'undefined')) {
                    defaultMode = 'lines+markers';
                }
                else { // check whether there are orphan points, then show markers regardless of length
                    for(var j=0; j<cd.length; j++) {
                        if($.isNumeric(cd[j].x) && $.isNumeric(cd[j].y) &&
                          (j===0 || !$.isNumeric(cd[j-1].x) || !$.isNumeric(cd[j-1].y)) &&
                          (j==cd.length-1 || !$.isNumeric(cd[j+1].x) || !$.isNumeric(cd[j+1].y))) {
                            defaultMode = 'lines+markers';
                            break;
                        }
                    }
                }
                mergeattr(gdc,'mode','mode',defaultMode);
                mergeattr(gdc.line,'dash','ld','solid');
            }
            else if(type==='box') {
                mergeattr(gdc.marker,'outliercolor','soc','rgba(0,0,0,0)');
                mergeattr(gdc.marker.line,'outliercolor','solc',t.mc);
                mergeattr(gdc.marker.line,'outlierwidth','solw',1);
                mergeattr(gdc,'whiskerwidth','ww',0.5);
                mergeattr(gdc,'boxpoints','boxpts','outliers');
                mergeattr(gdc,'boxmean','mean',false);
                mergeattr(gdc,'jitter','jitter',0);
                mergeattr(gdc,'pointpos','ptpos',0);
            }
        }
        else if(plots.HEATMAPTYPES.indexOf(type)!=-1){
            if(type==='histogram2d') {
                mergeattr(gdc,'histnorm','histnorm','count');
                mergeattr(gdc,'autobinx','autobinx',true);
                mergeattr(gdc,'nbinsx','nbinsx',0);
                mergeattr(gdc.xbins,'start','xbstart',0);
                mergeattr(gdc.xbins,'end','xbend',1);
                mergeattr(gdc.xbins,'size','xbsize',1);
                mergeattr(gdc,'autobiny','autobiny',true);
                mergeattr(gdc,'nbinsy','nbinsy',0);
                mergeattr(gdc.ybins,'start','ybstart',0);
                mergeattr(gdc.ybins,'end','ybend',1);
                mergeattr(gdc.ybins,'size','ybsize',1);
            }
            mergeattr(gdc,'type','type','heatmap');
            mergeattr(gdc,'visible','visible',true);
            mergeattr(gdc,'x0','x0',0);
            mergeattr(gdc,'dx','dx',1);
            mergeattr(gdc,'y0','y0',0);
            mergeattr(gdc,'dy','dy',1);
            mergeattr(gdc,'zauto','zauto',true);
            mergeattr(gdc,'zmin','zmin',-10);
            mergeattr(gdc,'zmax','zmax',10);
            mergeattr(gdc, 'scl', 'scl', Plotly.Heatmap.defaultScale,true);
        }
        else if(plots.BARTYPES.indexOf(type)!=-1){
            if(type!='bar') {
                mergeattr(gdc,'histnorm','histnorm','count');
                mergeattr(gdc,'autobinx','autobinx',true);
                mergeattr(gdc,'nbinsx','nbinsx',0);
                mergeattr(gdc.xbins,'start','xbstart',0);
                mergeattr(gdc.xbins,'end','xbend',1);
                mergeattr(gdc.xbins,'size','xbsize',1);
            }
            mergeattr(gdc,'bardir','bardir','v');
            mergeattr(gdc,'opacity','op',1);
            mergeattr(gdc.marker,'opacity','mo',1);
            mergeattr(gdc.marker,'color','mc',dc);
            mergeattr(gdc.marker.line,'color','mlc','#000');
            mergeattr(gdc.marker.line,'width','mlw',0);
        }
    }
};

function applyStyle(gd) {
    var gp = gd.plot;
    gp.selectAll('g.trace')
        .call(Plotly.Drawing.traceStyle,gd);
    gp.selectAll('g.points')
        .each(function(d){
            d3.select(this).selectAll('path,rect')
                .call(Plotly.Drawing.pointStyle,d.t||d[0].t);
        });

    gp.selectAll('g.trace polyline.line')
        .call(Plotly.Drawing.lineGroupStyle);

    gp.selectAll('g.trace polyline.fill')
        .call(Plotly.Drawing.fillGroupStyle);

    gp.selectAll('g.boxes')
        .call(Plotly.Boxes.style);
    gp.selectAll('g.errorbars')
        .call(Plotly.ErrorBars.style);

    if(gd.mainsite && window.ws && window.ws.confirmedReady) {
        alert_repl("applyStyle", plots.graphJson(gd,true));
    }
}

// -----------------------------------------------------
// restyle and relayout: these two control all redrawing
// for data (restyle) and everything else (relayout)
// -----------------------------------------------------

// restyle: change styling of an existing plot
// can be called two ways:
// restyle(gd,astr,val[,traces])
//      gd - graph div (dom element)
//      astr - attribute string (like 'marker.symbol')
//      val - value to give this attribute
//      traces - integer or array of integers for the traces to alter (all if omitted)
// relayout(gd,aobj[,traces])
//      aobj - {astr1:val1, astr2:val2...} allows setting multiple attributes simultaneously
// val (or val1, val2... in the object form) can be an array, to apply different
// values to each trace
// if the array is too short, it will wrap around (useful for style files that want
// to specify cyclical default values)
Plotly.restyle = function(gd,astr,val,traces) {
    // console.log(gd,astr,val,traces);

    var gl = gd.layout,
        aobj = {};
    if(typeof astr == 'string') { aobj[astr] = val; }
    else if($.isPlainObject(astr)) {
        aobj = astr;
        if(traces===undefined) { traces = val; } // the 3-arg form
    }
    else { console.log('restyle fail',astr,val,traces); return; }

    if(Object.keys(aobj).length) { gd.changed = true; }

    if($.isNumeric(traces)) { traces=[traces]; }
    else if(!$.isArray(traces) || !traces.length) {
        traces=gd.data.map(function(v,i){ return i; });
    }

    // need to replot (not just restyle) if mode or visibility changes, because
    // the right objects don't exist. Also heatmaps, error bars, histos, and
    // boxes all make some changes that need a replot
    // TODO: many of these don't need to redo calcdata, should split that out too
    // (though first check how much of our time is spent there...)
    // and in principle we generally shouldn't need to redo ALL traces... that's
    // harder though.
    var replot_attr=[
        'mode','visible','type','bardir','fill','histnorm',
        'mincolor','maxcolor','scale','x0','dx','y0','dy','zmin','zmax','zauto','scl',
        'error_y.visible','error_y.value','error_y.type','error_y.traceref','error_y.array','error_y.width',
        'autobinx','nbinsx','xbins.start','xbins.end','xbins.size',
        'autobiny','nbinsy','ybins.start','ybins.end','ybins.size',
        'boxpoints','jitter','pointpos','whiskerwidth','boxmean'
    ];
    // these ones show up in restyle because they make more sense in the style
    // box, but they're graph-wide attributes, so set in gd.layout
    // also axis scales and range show up here because we may need to undo them
    var layout_attr = [
        'barmode','bargap','bargroupgap','boxmode','boxgap','boxgroupgap',
        'xaxis.autorange','yaxis.autorange','xaxis.range','yaxis.range'
    ];
    // these ones may alter the axis type (at least if the first trace is involved)
    var axtype_attr = ['type','x','y','x0','y0','bardir'];
    // flags for which kind of update we need to do
    var doplot = false,
        dolayout = false,
        doapplystyle = false;
    // copies of the change (and previous values of anything affected) for the
    // undo / redo queue
    var redoit = {},
        undoit = {};

    // make a new empty vals array for undoit
    function a0(){ return traces.map(function(){ return undefined; }); }

    // for attrs that interact (like scales & autoscales), save the
    // old vals before making the change
    // val=undefined will not set a value, just record what the value was.
    // attr can be an array to set several at once (all to the same val)
    function doextra(cont,attr,val,i) {
        if($.isArray(attr)) {
            attr.forEach(function(a){ doextra(cont,a,val,i); });
            return;
        }
        if(attr in aobj) { return; } // quit if explicitly setting this elsewhere
        var extraparam = Plotly.Lib.nestedProperty(cont,attr);
        if(!(attr in undoit)) { undoit[attr] = a0(); }
        if(undoit[attr][i]===undefined) { undoit[attr][i]=extraparam.get(); }
        if(val!==undefined) { extraparam.set(val); }
    }
    var zscl = ['zmin','zmax'],
        xbins = ['xbins.start','xbins.end','xbins.size'],
        ybins = ['xbins.start','xbins.end','xbins.size'];

    // now make the changes to gd.data (and occasionally gd.layout)
    // and figure out what kind of graphics update we need to do
    for(var ai in aobj) {
        var vi = aobj[ai], cont, param;
        redoit[ai] = vi;

        if(layout_attr.indexOf(ai)!=-1){
            param = Plotly.Lib.nestedProperty(gl,ai);
            undoit[ai] = [param.get()];
            // since we're allowing val to be an array, allow it here too,
            // even though that's meaningless
            param.set($.isArray(vi) ? vi[0] : vi);
            // ironically, the layout attrs in restyle only require replot,
            // not relayout
            doplot = true;
            continue;
        }

        // set attribute in gd.data
        undoit[ai] = a0();
        for(i=0; i<traces.length; i++) {
            cont = gd.data[traces[i]];
            param = Plotly.Lib.nestedProperty(cont,ai);

            // setting bin or z settings should turn off auto
            // and setting auto should save bin or z settings
            if(zscl.indexOf(ai)!=-1) { doextra(cont,'zauto',false,i); }
            else if(ai=='zauto') { doextra(cont,zscl,undefined,i); }
            else if(xbins.indexOf(ai)!=-1) { doextra(cont,'autobinx',false,i); }
            else if(ai=='autobinx') { doextra(cont,xbins,undefined,i); }
            else if(ybins.indexOf(ai)!=-1) { doextra(cont,'autobiny',false,i); }
            else if(ai=='autobiny') { doextra(cont,ybins,undefined,i); }

            // save the old value
            undoit[ai][i] = param.get();
            // set the new value - if val is an array, it's one el per trace
            param.set($.isArray(vi) ? vi[i%vi.length] : vi);
        }

        // check if we need to call axis type
        if((traces.indexOf(0)!=-1) && (axtype_attr.indexOf(ai)!=-1)) {
            gd.axtypesok=false;
            doplot = true;
        }

        // switching from auto to manual binning or z scaling doesn't actually
        // do anything but change what you see in the styling box. everything
        // else at least needs to apply styles
        if((['autobinx','autobiny','zauto'].indexOf(ai)==-1) || vi!==false) {
            doapplystyle = true;
        }

        if(replot_attr.indexOf(ai)!=-1) {
            // major enough changes deserve autoscale, autobin, and non-reversed
            // axes so people don't get confused
            if(['bardir','type'].indexOf(ai)!=-1) {
                doextra(gl,['xaxis.autorange','yaxis.autorange'],true,0);
                doextra(gl,['xaxis.range','yaxis.range'],[0,1],0);
                if(astr=='type') {
                    for(i=0; i<traces.length; i++) {
                        doextra(gd.data[traces[i]],['autobinx','autobiny'],true,i);
                    }
                }
            }
            // if we need to change margin for a heatmap, force a relayout first so we don't plot twice
            if(Plotly.Heatmap.margin(gd)) { dolayout = true; }
            else { doplot = true; }
        }
    }
    // now all attribute mods are done, as are redo and undo so we can save them
    if(typeof plotUndoQueue == 'function') { plotUndoQueue(gd,undoit,redoit,traces); }

    // now update the graphics
    // a complete layout redraw takes care of plot and
    if(dolayout) {
        gd.layout = undefined;
        Plotly.plot(gd,'',gl);
    }
    else if(doplot) { Plotly.plot(gd); }
    else {
        plots.setStyles(gd);
        if(doapplystyle) {
            applyStyle(gd);
            if(gl.showlegend) { Plotly.Legend.draw(gd); }
        }
    }
    $(gd).trigger('restyle.plotly',[redoit,traces]);
};

// relayout: change layout in an existing plot
// can be called two ways:
// relayout(gd,astr,val)
//      gd - graph div (dom element)
//      astr - attribute string (like 'xaxis.range[0]')
//      val - value to give this attribute
// relayout(gd,aobj)
//      aobj - {astr1:val1, astr2:val2...} allows setting multiple attributes simultaneously
Plotly.relayout = function(gd,astr,val) {
    // console.log(gd,astr,val);
    var gl = gd.layout,
        aobj = {},
        dolegend = false,
        doticks = false,
        dolayoutstyle = false,
        doplot = false;
    if(typeof astr == 'string') { aobj[astr] = val; }
    else if($.isPlainObject(astr)) { aobj = astr; }
    else { console.log('relayout fail',astr,val); return; }

    if(Object.keys(aobj).length) { gd.changed = true; }

    // look for 'allaxes', split out into all axes
    var keys = Object.keys(aobj),
        axes = ['xaxis','yaxis'];
    for(var i=0; i<keys.length; i++) {
        if(keys[i].indexOf('allaxes')===0) {
            for(var j=0; j<axes.length; j++) {
                var newkey = keys[i].replace('allaxes',axes[j]);
                if(!aobj[newkey]) { aobj[newkey] = aobj[keys[i]]; }
            }
            delete aobj[keys[i]];
        }
    }

    // copies of the change (and previous values of anything affected) for the
    // undo / redo queue
    var redoit = {},
        undoit = {};

    // for attrs that interact (like scales & autoscales), save the
    // old vals before making the change
    // val=undefined will not set a value, just record what the value was.
    // attr can be an array to set several at once (all to the same val)
    function doextra(attr,val) {
        if($.isArray(attr)) {
            attr.forEach(function(a){ doextra(a,val); });
            return;
        }
        if(attr in aobj) { return; } // quit if explicitly setting this elsewhere
        var p = Plotly.Lib.nestedProperty(gl,attr);
        if(!(attr in undoit)) { undoit[attr]=p.get(); }
        if(val!==undefined) { p.set(val); }
    }

    var hw = ['height','width'];

    // alter gd.layout
    for(var ai in aobj) {
        var p = Plotly.Lib.nestedProperty(gl,ai),
            vi = aobj[ai];
        redoit[ai] = aobj[ai];
        // axis reverse is special - it is its own inverse op and has no flag.
        undoit[ai] = (p.parts[1]=='reverse') ? aobj[ai] : p.get();

        // check autosize or autorange vs size and range
        if(hw.indexOf(ai)!=-1) { doextra('autosize', false); }
        else if(ai=='autosize') { doextra(hw, undefined); }
        var m = ai.match(/^(.)axis\.range\[[0|1]\]$/);
        if(m && m.length==2) { doextra(p.parts[0]+'.autorange', false); }
        m = ai.match(/^(.)axis\.autorange$/);
        if(m && m.length==2) { doextra([p.parts[0]+'.range[0]',p.parts[0]+'.range[1]'], undefined); }

        // toggling log without autorange: need to also recalculate ranges
        // logical XOR (ie will islog actually change)
        if(p.parts[1]=='type' && !gl[p.parts[0]].autorange && (gl[p.parts[0]].type=='log' ? vi!='log' : vi=='log')) {
            var ax = gl[p.parts[0]],
                r0 = ax.range[0],
                r1 = ax.range[1];
            if(vi=='log') {
                // if both limits are negative, autorange
                if(r0<0 && r1<0) { doextra(p.parts[0]+'.autorange',true); continue; }
                // if one is negative, set it to one millionth the other. TODO: find the smallest positive val?
                else if(r0<0) r0 = r1/1e6;
                else if(r1<0) r1 = r0/1e6;
                // now set the range values as appropriate
                doextra(p.parts[0]+'.range[0]', Math.log(r0)/Math.LN10);
                doextra(p.parts[0]+'.range[1]', Math.log(r1)/Math.LN10);
            }
            else {
                doextra(p.parts[0]+'.range[0]', Math.pow(10, r0));
                doextra(p.parts[0]+'.range[1]', Math.pow(10, r1));
            }
        }

        // handle axis reversal explicitly, as there's no 'reverse' flag
        if(p.parts[1]=='reverse') {
            gl[p.parts[0]].range.reverse();
            doplot=true;
        }
        // send annotation mods one-by-one through Annotations.draw(), don't set via nestedProperty
        // that's because add and remove are special
        else if(p.parts[0]=='annotations') {
            // if p.parts is just an annotation number, and val is either 'add' or
            // an entire annotation obj to add, the undo is 'remove'
            // if val is 'remove' then undo is the whole annotation object
            if(p.parts.length==2) {
                if(aobj[ai]=='add' || $.isPlainObject(aobj[ai])) { undoit[ai]='remove'; }
                else if(aobj[ai]=='remove') { undoit[ai]=gl.annotations[p.parts[1]]; }
                else { console.log('???'); }
            }
            Plotly.Annotations.draw(gd,p.parts[1],p.parts.slice(2).join('.'),aobj[ai]);
            delete aobj[ai];
        }
        // alter gd.layout
        else {
            // check whether we can short-circuit a full redraw
            if(p.parts[0].indexOf('legend')!=-1) { dolegend = true; }
            else if(ai.indexOf('title')!=-1) { doticks = true; }
            else if(p.parts[0].indexOf('bgcolor')!=-1) { dolayoutstyle = true; }
            else if(p.parts.length>1 && (
                p.parts[1].indexOf('tick')!=-1 ||
                p.parts[1].indexOf('exponent')!=-1 ||
                p.parts[1].indexOf('grid')!=-1 ||
                p.parts[1].indexOf('zeroline')!=-1)) { doticks = true; }
            else if(p.parts.length>1 && (
                p.parts[1].indexOf('line')!=-1 ||
                p.parts[1].indexOf('mirror')!=-1)) { dolayoutstyle = true; }
            else if(ai=='margin.pad') { doticks = dolayoutstyle = true; }
            // hovermode and dragmode don't need any redrawing, since they just
            // affect reaction to user input
            else if(['hovermode','dragmode'].indexOf(ai)==-1) { doplot = true; }
            p.set(vi);
        }
    }
    // now all attribute mods are done, as are redo and undo so we can save them
    if(typeof plotUndoQueue=='function') { plotUndoQueue(gd,undoit,redoit,'relayout'); }

    // calculate autosizing - if size hasn't changed, will remove h&w so we don't need to redraw
    if(aobj.autosize) { aobj=plotAutoSize(gd,aobj); }

    // redraw
    // first check if there's still anything to do
    var ak = Object.keys(aobj);
    if(ak.length) {
        if(doplot) {
            gd.layout = undefined; // force plot() to redo the layout
            Plotly.plot(gd,'',gl); // pass in the modified layout
        }
        else {
            // if we didn't need to redraw the whole thing, just do the needed parts
            if(dolegend) {
                gd.infolayer.selectAll('.legend').remove();
                if(gl.showlegend) { Plotly.Legend.draw(gd); }
            }
            if(dolayoutstyle) { layoutStyles(gd); }
            if(doticks) { Plotly.Axes.doTicks(gd,'redraw'); plots.titles(gd,'gtitle'); }
        }
    }
    $(gd).trigger('relayout.plotly',redoit);
};

function plotAutoSize(gd, aobj) {
    var plotBB = gd.paperdiv.node().getBoundingClientRect();
    var gdBB = gd.getBoundingClientRect();
    // var ftBB = $('#filetab').length ? $('#filetab')[0].getBoundingClientRect() : {width:0};
    var newheight = Math.round(gdBB.bottom-plotBB.top);
    // var newwidth = Math.round((ftBB.width ? ftBB.left : gdBB.right) - plotBB.left);
    var newwidth = Math.round(gdBB.right - plotBB.left);
    if(Math.abs(gd.layout.width-newwidth)>1 || Math.abs(gd.layout.height-newheight)>1) {
        gd.layout.height = newheight;
        gd.layout.width = newwidth;
    }
    // if there's no size change, update layout but only restyle (different
    // element may get margin color)
    else if(gd.layout.autosize!='initial') { // can't call layoutStyles for initial autosize
        delete(aobj.autosize);
        gd.layout.autosize = true;
        layoutStyles(gd);
    }
    return aobj;
}

// check whether to resize a tab (if it's a plot) to the container
plots.resize = function(gd) {
    killPopovers();
    if(gd && gd.tabtype=='plot' && $(gd).css('display')!='none') {
        if(gd.redrawTimer) { clearTimeout(gd.redrawTimer); }
        gd.redrawTimer = setTimeout(function(){
            if($(gd).css('display')=='none') { return; }
            if(gd.layout && gd.layout.autosize) {
                var oldchanged = gd.changed;
                gd.autoplay = true; // don't include this relayout in the undo queue
                Plotly.relayout(gd, {autosize:true});
                gd.changed = oldchanged; // autosizing doesn't count as a change
            }

            if(LIT) {
                hidebox();
                litebox();
            }
        }, 100);
    }
};

// -------------------------------------------------------
// makePlotFramework: Create the plot container and axes
// -------------------------------------------------------
function makePlotFramework(divid, layout) {

    // Get the container div: we will store all variables as properties of this div
    // (for extension to multiple graphs per page)
    // some callers send this in already by dom element

    var gd = (typeof divid == 'string') ? document.getElementById(divid) : divid,
        gd3 = d3.select(gd);
    if(!layout) layout = {};
	// test if this is on the main site or embedded
	gd.mainsite = Boolean($('#plotlyMainMarker').length);


    $(gd).children('.svgcontainer').children('svg').remove();

    // CD NOTE: I simplified this "if" condition because the rest seems unnecessary.
    // Leaving the old version here for now for quick reference in case something goes wrong
    // if (($(gd).children('.svgcontainer').length==1) && (!gd.mainsite ||
    //     ($(gd).children('.tool-menu').length==1 && $(gd).children('.demobar').length==1))) {


    if ($(gd).children('.svgcontainer').length==1) {
            // Destroy any plot that already exists in this div
            $(gd).children('.svgcontainer').children('svg').remove();
    }
    else {
        // Make the outer graph container
        gd.paperdiv = gd3.append('div')
            .classed('svgcontainer',true)
            .style('position','relative');
    }

    // Get the layout info - take the default and update it with layout arg
    gd.layout=updateObject(defaultLayout(), layout);

    var gl = gd.layout,
        xa = gl.xaxis,
        ya=gl.yaxis;

    Plotly.Axes.setTypes(gd);

    // initial autosize
    if(gl.autosize=='initial') {
        plotAutoSize(gd,{});
        gl.autosize=true;
    }
    // Make the graph containers
    // the order here controls what's in front of what
    gd.paper = gd.paperdiv.append('svg');
    gd.plotbg = gd.paper.append('rect')
        .attr('stroke-width',0);
    gd.axlines = {
        x:gd.paper.append('path').style('fill','none').classed('crisp',true),
        y:gd.paper.append('path').style('fill','none').classed('crisp',true)
    };
    gd.gridlayer = gd.paper.append('g').attr('class','gridlayer');
    gd.zerolinelayer = gd.paper.append('g').attr('class','zerolinelayer');
    // Second svg (plot) is for the data
    gd.plot = gd.paper.append('svg')
        .attr('preserveAspectRatio','none')
        .style('fill','none');
    gd.axislayer = gd.paper.append('g').attr('class','axislayer');
    gd.draglayer = gd.paper.append('g').attr('class','draglayer');
    gd.infolayer = gd.paper.append('g').attr('class','infolayer');
    gd.hoverlayer = gd.paper.append('g').attr('class','hoverlayer');

    // position and style the containers, make main title
    layoutStyles(gd);

    // make the ticks, grids, and axis titles
    Plotly.Axes.doTicks(gd);
    xa._r = xa.range.slice(); // store ranges for later use
    ya._r = ya.range.slice();

    // make the axis drag objects and hover effects
    Plotly.Fx.init(gd);
}

// layoutStyles: styling for plot layout elements
function layoutStyles(gd) {
    var gl = gd.layout, xa = gl.xaxis, ya = gl.yaxis;

    Plotly.Heatmap.margin(gd); // check for heatmaps w/ colorscales, adjust margin accordingly

    // adjust margins for outside legends
    // gl.margin is the requested margin, gd.margin is after adjustment
    gd.margin = {
        l:gl.margin.l-(gd.lw<0 ? gd.lw : 0),
        r:gl.margin.r+(gd.lw>0 ? gd.lw : 0),
        t:gl.margin.t+(gd.lh>0 ? gd.lh : 0),
        b:gl.margin.b-(gd.lh<0 ? gd.lh : 0),
        p:gl.margin.pad };

    var gm = gd.margin;
    gd.plotwidth=gl.width-gm.l-gm.r;
    gd.plotheight=gl.height-gm.t-gm.b;

    gd.paperdiv.style({width:gl.width+'px', height:gl.height+'px'});
    gd.paper.call(Plotly.Drawing.setSize, gl.width, gl.height);

    // plot background: color the whole div if it's autosized in the main site,
    // so we don't always have a weird white strip with the "My Data" tab
    // otherwise color the paperdiv, so you see the plot the size it's meant to be.
    if(gl.autosize && gd.mainsite) {
        d3.select(gd).style('background', gl.paper_bgcolor);
        gd.paperdiv.style('background','transparent');
    }
    else {
        d3.select(gd).style('background', '#fff');
        gd.paperdiv.style('background', gl.paper_bgcolor);
    }
    gd.plotbg
        .call(Plotly.Drawing.setRect, gm.l-gm.p, gm.t-gm.p, gd.plotwidth+2*gm.p, gd.plotheight+2*gm.p)
        .call(Plotly.Drawing.fillColor, gl.plot_bgcolor);
    gd.plot
        .call(Plotly.Drawing.setRect, gm.l, gm.t, gd.plotwidth, gd.plotheight);

    var xlw = $.isNumeric(xa.linewidth) ? xa.linewidth : 1,
        ylw = $.isNumeric(ya.linewidth) ? ya.linewidth : 1,
        xp = gm.p+ylw/2,
        yp = gm.p-xlw/2, // shorten y axis lines so they don't overlap x axis lines
        yp2 = xa.mirror ? 0 : xlw; // except at the top when there's no mirror x
    gd.axlines.x
        .attr('d', 'M'+(gm.l-xp)+','+(gm.t+gd.plotheight+gm.p)+'h'+(gd.plotwidth+2*xp) +
            (xa.mirror ? ('m0,-'+(gd.plotheight+2*gm.p)+'h-'+(gd.plotwidth+2*xp)) : ''))
        .attr('stroke-width',xlw)
        .call(Plotly.Drawing.strokeColor,xa.linecolor);
    gd.axlines.y
        .attr('d', 'M'+(gm.l-gm.p)+','+(gm.t-yp-yp2)+'v'+(gd.plotheight+2*yp+yp2) +
            (ya.mirror ? ('m'+(gd.plotwidth+2*gm.p)+',0v-'+(gd.plotheight+2*yp+yp2)) : ''))
        .attr('stroke-width',ylw)
        .call(Plotly.Drawing.strokeColor,ya.linecolor);
    plots.titles(gd,'gtitle');

    Plotly.Fx.modeBar(gd);

    return gd;
}

// titles - (re)draw titles on the axes and plot
// title can be 'xtitle', 'ytitle', 'gtitle',
//  or empty to draw all
plots.titles = function(gd,title) {
    if(!title) {
        plots.titles(gd,'xtitle');
        plots.titles(gd,'ytitle');
        plots.titles(gd,'gtitle');
        return;
    }
    var gl=gd.layout,gm=gd.margin,
        x,y,w,cont,name,font,fontSize,fontColor,transform='',attr={};
    if(title=='xtitle'){
        cont = gl.xaxis;
        name = 'X axis';
        font = gl.xaxis.titlefont.family || gl.font.family || 'Arial';
        fontSize = gl.xaxis.titlefont.size || (gl.font.size*1.2) || 14;
        fontColor = gl.xaxis.titlefont.color || gl.font.color || '#000';
        x = (gl.width+gm.l-gm.r)/2;
        y = gl.height+(gd.lh<0 ? gd.lh : 0) - 14*2.25;
        w = gd.plotwidth/2;
        h = 14;
    }
    else if(title=='ytitle'){
        cont = gl.yaxis;
        name = 'Y axis';
        font = gl.yaxis.titlefont.family || gl.font.family || 'Arial';
        fontSize = gl.yaxis.titlefont.size || (gl.font.size*1.2) || 14;
        fontColor = gl.yaxis.titlefont.color || gl.font.color || '#000';
        x = 40-(gd.lw<0 ? gd.lw : 0);
        y = (gl.height+gm.t-gm.b)/2;
        w = 14;
        h = gd.plotheight/2;
        transform = 'rotate(-90,x,y)';
        attr = {center: 0};
    }
    else if(title=='gtitle'){
        cont = gl;
        name = 'Plot';
        font = gl.titlefont.family || gl.font.family || 'Arial';
        fontSize = gl.titlefont.size || gl.font.size*1.4 || 16;
        fontColor = gl.titlefont.color || gl.font.color || '#000';
        x = gl.width/2;
        y = gl.margin.t/2;
        w = gl.width/2;
        h = 16;
    }

    gd.axislayer.select('.'+title).remove();
    var el=gd.axislayer.append('text').attr('class',title)
        .call(Plotly.Drawing.setPosition, x, y)
        .attr('font-family',font)
        .attr('font-size',fontSize)
        .attr('fill',fontColor)
        .attr('text-anchor','middle')
        .attr('transform',transform.replace('x',x).replace('y',y));
    // don't allow editing on embedded graphs
    if(gd.mainsite) { el.on('click',function(){ Plotly.Fx.autoGrowInput(this); }); }

    var txt=cont.title;
    if(txt.match(/^Click to enter (Plot |X axis |Y axis )?title$/)) {
        if(gd.mainsite) { el.style('fill','#999'); } // cues in gray
        else { txt=''; } // don't show cues in embedded plots
    }

    if(txt) {
        Plotly.Drawing.styleText(el.node(), txt + (!cont.unit ? '' : (' ('+cont.unit+')')));
    }
    else if(gd.mainsite) {
        el.text('Click to enter '+name+' title')
            .style('opacity',1)
            .on('mouseover',function(){d3.select(this).transition().duration(100).style('opacity',1);})
            .on('mouseout',function(){d3.select(this).transition().duration(1000).style('opacity',0);})
          .transition()
            .duration(2000)
            .style('opacity',0);
    }
    else { el.remove(); }

    // move axis labels out of the way, if possible, when tick labels interfere
    if(title=='gtitle') { return; }
    var titlebb=el.node().getBoundingClientRect(),
        paperbb=gd.paperdiv.node().getBoundingClientRect(),
        lbb, tickedge;
    if(title=='xtitle'){
        tickedge=0;
        labels=gd.axislayer.selectAll('text.xtick').each(function(){
            lbb=this.getBoundingClientRect();
            if(bBoxIntersect(titlebb,lbb)) {
                tickedge=Plotly.Lib.constrain(tickedge,lbb.bottom,paperbb.bottom-titlebb.height);
            }
        });
        if(tickedge>titlebb.top) {
            el.attr('transform','translate(0,'+(tickedge-titlebb.top)+') '+el.attr('transform'));
        }
    }
    else if(title=='ytitle'){
        tickedge=screen.width;
        gd.axislayer.selectAll('text.ytick').each(function(){
            lbb=this.getBoundingClientRect();
            if(bBoxIntersect(titlebb,lbb)) {
                tickedge=Plotly.Lib.constrain(tickedge,paperbb.left+titlebb.width,lbb.left);
            }
        });
        if(tickedge<titlebb.right) {
            el.attr('transform','translate('+(tickedge-titlebb.right)+') '+el.attr('transform'));
        }
    }
};

// ----------------------------------------------------
// Utility functions
// ----------------------------------------------------

// graphJson - jsonify the graph data and layout
plots.graphJson = function(gd, dataonly, mode){
    var obj = { data:(gd.data||[]).map(function(v){ return stripObj(v,mode); }) };
    if(!dataonly) { obj.layout = stripObj(gd.layout,mode); }
    return JSON.stringify(obj);
};

// stripObj - used by graphJson to create a copy of an object, stripped as requested by mode.
// mode:
//      keepref (default): remove data for which there's a src present, ie if there's
//          xsrc present (and xsrc is well-formed, ie has : and some chars before it), strip out x
//      keepdata: remove all src tags, don't remove the data itself
// needs to recurse because some src can be inside sub-objects
// also strips out functions and private (start with _) elements
// so we can add temporary things to data and layout that don't get saved
function stripObj(d,mode) {
    var o={}, v;
    for(v in d) {
        // remove private elements and functions - _ is for private, [ is a mistake ie [object Object]
        if(typeof d[v]=='function' || ['_','['].indexOf(v.charAt(0))!=-1) { continue; }
        // look for src/data matches and remove the appropriate one
        if(mode=='keepdata') {
            // keepdata: remove all ...src tags
            if(v.substr(v.length-3)=='src') { continue; }
        }
        else {
            // keepref: remove sourced data but only if the source tag is well-formed
            var src = d[v+'src'];
            if(typeof src=='string' && src.indexOf(':')>0) { continue; }
        }
        // OK, we're including this... recurse into objects, copy arrays
        if($.isPlainObject(d[v])) { o[v] = stripObj(d[v]); }
        else if($.isArray(d[v])) { o[v] = d[v].slice(); }
        else { o[v] = d[v]; }
    }
    return o;
}

uoStack=[];
// updateObject: merge objects i and up recursively into a new object (o)
// one difference with $.extend is that we coerce updated values to numbers
// if the original value was a number
function updateObject(i,up) {
    if(!$.isPlainObject(up)) { return i; }
    var o = uoStack[uoStack.push({})-1], // seems like JS doesn't fully implement recursion... if I say o={} here then each level destroys the previous.
        key;
    for(key in i) { o[key]=i[key]; }
    for(key in up) {
        if($.isPlainObject(up[key])) {
            o[key]=updateObject($.isPlainObject(i[key]) ? i[key] : {}, up[key]);
        }
        // if the initial object had a number and the update can be a number, coerce it
        else if($.isNumeric(i[key]) && $.isNumeric(up[key])) { o[key] = Number(up[key]); }
        else { o[key] = up[key]; }
    }
    return uoStack.pop();
}

// do two bounding boxes from getBoundingClientRect,
// ie {left,right,top,bottom,width,height}, overlap?
function bBoxIntersect(a,b){
    return (a.left<=b.right && b.left<=a.right && a.top<=b.bottom && b.top<=a.bottom);
}

function alert_repl(func_name, data) {
    if (window.ws && window.ws.confirmedReady) {
        func = (func_name ? JSON.stringify(func_name) : 'None');
        data = JSON.stringify(data);
        send_invisible('hermes(' + func + ',' + data + ')');
    }
}

<<<<<<< HEAD
function graphJson(gd){
    // jsonify the graph layout
    return JSON.stringify({
        layout:stripSrc(gd.layout),
        data:gd.data.map(stripSrc)
    });
}
=======
}()); // end Plots object definition
>>>>>>> 46f88b7a
<|MERGE_RESOLUTION|>--- conflicted
+++ resolved
@@ -1367,14 +1367,4 @@
     }
 }
 
-<<<<<<< HEAD
-function graphJson(gd){
-    // jsonify the graph layout
-    return JSON.stringify({
-        layout:stripSrc(gd.layout),
-        data:gd.data.map(stripSrc)
-    });
-}
-=======
-}()); // end Plots object definition
->>>>>>> 46f88b7a
+}()); // end Plots object definition