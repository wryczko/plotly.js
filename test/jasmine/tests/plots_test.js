--- conflicted
+++ resolved
@@ -79,7 +79,33 @@
                 .not.toBe(oldFullLayout.yaxis._m, '(set during ax.setScale');
         });
 
-<<<<<<< HEAD
+        it('should include the correct reference to user data', function() {
+            var trace0 = { y: [1, 2, 3] };
+            var trace1 = { y: [5, 2, 3] };
+
+            var data = [trace0, trace1];
+            var gd = { data: data };
+
+            Plots.supplyDefaults(gd);
+
+            expect(gd.data).toBe(data);
+
+            expect(gd._fullData[0].index).toEqual(0);
+            expect(gd._fullData[1].index).toEqual(1);
+
+            expect(gd._fullData[0]._expandedIndex).toEqual(0);
+            expect(gd._fullData[1]._expandedIndex).toEqual(1);
+
+            expect(gd._fullData[0]._input).toBe(trace0);
+            expect(gd._fullData[1]._input).toBe(trace1);
+
+            expect(gd._fullData[0]._fullInput).toBe(gd._fullData[0]);
+            expect(gd._fullData[1]._fullInput).toBe(gd._fullData[1]);
+
+            expect(gd._fullData[0]._expandedInput).toBe(gd._fullData[0]);
+            expect(gd._fullData[1]._expandedInput).toBe(gd._fullData[1]);
+        });
+
         function testSanitizeMarginsHasBeenCalledOnlyOnce(gd) {
             spyOn(Plots, 'sanitizeMargins').and.callThrough();
             Plots.supplyDefaults(gd);
@@ -117,33 +143,6 @@
             };
 
             testSanitizeMarginsHasBeenCalledOnlyOnce(gd);
-=======
-        it('should include the correct reference to user data', function() {
-            var trace0 = { y: [1, 2, 3] };
-            var trace1 = { y: [5, 2, 3] };
-
-            var data = [trace0, trace1];
-            var gd = { data: data };
-
-            Plots.supplyDefaults(gd);
-
-            expect(gd.data).toBe(data);
-
-            expect(gd._fullData[0].index).toEqual(0);
-            expect(gd._fullData[1].index).toEqual(1);
-
-            expect(gd._fullData[0]._expandedIndex).toEqual(0);
-            expect(gd._fullData[1]._expandedIndex).toEqual(1);
-
-            expect(gd._fullData[0]._input).toBe(trace0);
-            expect(gd._fullData[1]._input).toBe(trace1);
-
-            expect(gd._fullData[0]._fullInput).toBe(gd._fullData[0]);
-            expect(gd._fullData[1]._fullInput).toBe(gd._fullData[1]);
-
-            expect(gd._fullData[0]._expandedInput).toBe(gd._fullData[0]);
-            expect(gd._fullData[1]._expandedInput).toBe(gd._fullData[1]);
->>>>>>> ad864c46
         });
     });
 
