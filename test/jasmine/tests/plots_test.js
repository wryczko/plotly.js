var Plotly = require('@lib/index');
var Plots = require('@src/plots/plots');
var createGraphDiv = require('../assets/create_graph_div');
var destroyGraphDiv = require('../assets/destroy_graph_div');


describe('Test Plots', function() {
    'use strict';

<<<<<<< HEAD
    describe('Plotly.supplyDefaults', function() {
        function testSanitizeMarginsHasBeenCalledOnlyOnce(gd) {
            spyOn(Plots, 'sanitizeMargins').and.callThrough();
            Plots.supplyDefaults(gd);
            expect(Plots.sanitizeMargins).toHaveBeenCalledTimes(1);
        }

        it('should not throw an error when gd is a plain object', function() {
            var height = 100,
                gd = {
                    layout: {
                        height: height
                    }
                };

            Plots.supplyDefaults(gd);
            expect(gd.layout.height).toBe(height);
            expect(gd._fullLayout).toBeDefined();
            expect(gd._fullLayout.height).toBe(height);
            expect(gd._fullLayout.width).toBe(Plots.layoutAttributes.width.dflt);
            expect(gd._fullData).toBeDefined();
        });

        it('should call sanitizeMargins only once when both width and height are defined', function() {
            var gd = {
                layout: {
                    width: 100,
                    height: 100
                }
            };

            testSanitizeMarginsHasBeenCalledOnlyOnce(gd);
        });

        it('should call sanitizeMargins only once when autosize is false', function() {
            var gd = {
                layout: {
                    autosize: false,
                    height: 100
                }
            };

            testSanitizeMarginsHasBeenCalledOnlyOnce(gd);
        });

        it('should call sanitizeMargins only once when autosize is true', function() {
            var gd = {
                layout: {
                    autosize: true,
                    height: 100
                }
            };

            testSanitizeMarginsHasBeenCalledOnlyOnce(gd);
=======
    describe('Plots.supplyDefaults', function() {

        var gd;

        it('should relink private keys', function() {
            var oldFullData = [{
                type: 'scatter3d',
                z: [1, 2, 3]
            }, {
                type: 'contour',
                _empties: [1, 2, 3]
            }];

            var oldFullLayout = {
                _plots: { xy: { plot: {} } },
                xaxis: { c2p: function() {} },
                yaxis: { _m: 20 },
                scene: { _scene: {} },
                annotations: [{ _min: 10, }, { _max: 20 }],
                someFunc: function() {}
            };

            var newData = [{
                type: 'scatter3d',
                z: [1, 2, 3, 4]
            }, {
                type: 'contour',
                z: [[1, 2, 3], [2, 3, 4]]
            }];

            var newLayout = {
                annotations: [{}, {}, {}]
            };

            gd = {
                _fullData: oldFullData,
                _fullLayout: oldFullLayout,
                data: newData,
                layout: newLayout
            };

            Plots.supplyDefaults(gd);

            expect(gd._fullData[0].z).toBe(newData[0].z);
            expect(gd._fullData[1].z).toBe(newData[1].z);
            expect(gd._fullData[1]._empties).toBe(oldFullData[1]._empties);
            expect(gd._fullLayout.scene._scene).toBe(oldFullLayout.scene._scene);
            expect(gd._fullLayout._plots.plot).toBe(oldFullLayout._plots.plot);
            expect(gd._fullLayout.annotations[0]._min).toBe(oldFullLayout.annotations[0]._min);
            expect(gd._fullLayout.annotations[1]._max).toBe(oldFullLayout.annotations[1]._max);
            expect(gd._fullLayout.someFunc).toBe(oldFullLayout.someFunc);

            expect(gd._fullLayout.xaxis.c2p)
                .not.toBe(oldFullLayout.xaxis.c2p, '(set during ax.setScale');
            expect(gd._fullLayout.yaxis._m)
                .not.toBe(oldFullLayout.yaxis._m, '(set during ax.setScale');
>>>>>>> 91c2d425
        });
    });

    describe('Plots.supplyLayoutGlobalDefaults should', function() {
        var layoutIn,
            layoutOut,
            expected;

        var supplyLayoutDefaults = Plots.supplyLayoutGlobalDefaults;

        beforeEach(function() {
            layoutOut = {};
        });

        it('should sanitize margins when they are wider than the plot', function() {
            layoutIn = {
                width: 500,
                height: 500,
                margin: {
                    l: 400,
                    r: 200
                }
            };
            expected = {
                l: 332,
                r: 166,
                t: 100,
                b: 80,
                pad: 0,
                autoexpand: true
            };

            supplyLayoutDefaults(layoutIn, layoutOut);
            expect(layoutOut.margin).toEqual(expected);
        });

        it('should sanitize margins when they are taller than the plot', function() {
            layoutIn = {
                width: 500,
                height: 500,
                margin: {
                    l: 400,
                    r: 200,
                    t: 300,
                    b: 500
                }
            };
            expected = {
                l: 332,
                r: 166,
                t: 187,
                b: 311,
                pad: 0,
                autoexpand: true
            };

            supplyLayoutDefaults(layoutIn, layoutOut);
            expect(layoutOut.margin).toEqual(expected);
        });

    });

    describe('Plots.supplyTraceDefaults', function() {
        var supplyTraceDefaults = Plots.supplyTraceDefaults,
            layout = {};

        var traceIn, traceOut;

        describe('should coerce hoverinfo', function() {
            it('without *name* for single-trace graphs by default', function() {
                layout._dataLength = 1;

                traceIn = {};
                traceOut = supplyTraceDefaults(traceIn, 0, layout);
                expect(traceOut.hoverinfo).toEqual('x+y+z+text');

                traceIn = { hoverinfo: 'name' };
                traceOut = supplyTraceDefaults(traceIn, 0, layout);
                expect(traceOut.hoverinfo).toEqual('name');
            });

            it('without *name* for single-trace graphs by default', function() {
                layout._dataLength = 2;

                traceIn = {};
                traceOut = supplyTraceDefaults(traceIn, 0, layout);
                expect(traceOut.hoverinfo).toEqual('all');

                traceIn = { hoverinfo: 'name' };
                traceOut = supplyTraceDefaults(traceIn, 0, layout);
                expect(traceOut.hoverinfo).toEqual('name');
            });
        });
    });

    describe('Plots.getSubplotIds', function() {
        var getSubplotIds = Plots.getSubplotIds;

        it('returns scene ids in order', function() {
            var layout = {
                scene2: {},
                scene: {},
                scene3: {}
            };

            expect(getSubplotIds(layout, 'gl3d'))
                .toEqual(['scene', 'scene2', 'scene3']);

            expect(getSubplotIds(layout, 'cartesian'))
                .toEqual([]);
            expect(getSubplotIds(layout, 'geo'))
                .toEqual([]);
            expect(getSubplotIds(layout, 'no-valid-subplot-type'))
                .toEqual([]);
        });

        it('returns geo ids in order', function() {
            var layout = {
                geo2: {},
                geo: {},
                geo3: {}
            };

            expect(getSubplotIds(layout, 'geo'))
                .toEqual(['geo', 'geo2', 'geo3']);

            expect(getSubplotIds(layout, 'cartesian'))
                .toEqual([]);
            expect(getSubplotIds(layout, 'gl3d'))
                .toEqual([]);
            expect(getSubplotIds(layout, 'no-valid-subplot-type'))
                .toEqual([]);
        });

        it('returns cartesian ids', function() {
            var layout = {
                _has: Plots._hasPlotType,
                _plots: { xy: {}, x2y2: {} }
            };

            expect(getSubplotIds(layout, 'cartesian'))
                .toEqual([]);

            layout._basePlotModules = [{ name: 'cartesian' }];
            expect(getSubplotIds(layout, 'cartesian'))
                .toEqual(['xy', 'x2y2']);
            expect(getSubplotIds(layout, 'gl2d'))
                .toEqual([]);

            layout._basePlotModules = [{ name: 'gl2d' }];
            expect(getSubplotIds(layout, 'gl2d'))
                .toEqual(['xy', 'x2y2']);
            expect(getSubplotIds(layout, 'cartesian'))
                .toEqual([]);

        });
    });

    describe('Plots.findSubplotIds', function() {
        var findSubplotIds = Plots.findSubplotIds;
        var ids;

        it('should return subplots ids found in the data', function() {
            var data = [{
                type: 'scatter3d',
                scene: 'scene'
            }, {
                type: 'surface',
                scene: 'scene2'
            }, {
                type: 'choropleth',
                geo: 'geo'
            }];

            ids = findSubplotIds(data, 'geo');
            expect(ids).toEqual(['geo']);

            ids = findSubplotIds(data, 'gl3d');
            expect(ids).toEqual(['scene', 'scene2']);
        });
    });

    describe('Plots.resize', function() {
        var gd;

        beforeAll(function(done) {
            gd = createGraphDiv();

            Plotly.plot(gd, [{ x: [1, 2, 3], y: [2, 3, 4] }], { autosize: true })
                .then(function() {
                    gd.style.width = '400px';
                    gd.style.height = '400px';

                    return Plotly.Plots.resize(gd);
                })
                .then(done);
        });

        afterEach(destroyGraphDiv);

        it('should resize the plot clip', function() {
            var uid = gd._fullLayout._uid;

            var plotClip = document.getElementById('clip' + uid + 'xyplot'),
                clipRect = plotClip.children[0],
                clipWidth = +clipRect.getAttribute('width'),
                clipHeight = +clipRect.getAttribute('height');

            expect(clipWidth).toBe(240);
            expect(clipHeight).toBe(220);
        });

        it('should resize the main svgs', function() {
            var mainSvgs = document.getElementsByClassName('main-svg');

            for(var i = 0; i < mainSvgs.length; i++) {
                var svg = mainSvgs[i],
                    svgWidth = +svg.getAttribute('width'),
                    svgHeight = +svg.getAttribute('height');

                expect(svgWidth).toBe(400);
                expect(svgHeight).toBe(400);
            }
        });

        it('should update the axis scales', function() {
            var fullLayout = gd._fullLayout,
                plotinfo = fullLayout._plots.xy;

            expect(fullLayout.xaxis._length).toEqual(240);
            expect(fullLayout.yaxis._length).toEqual(220);

            expect(plotinfo.xaxis._length).toEqual(240);
            expect(plotinfo.yaxis._length).toEqual(220);
        });
    });

    describe('Plots.purge', function() {
        var gd;

        beforeEach(function(done) {
            gd = createGraphDiv();
            Plotly.plot(gd, [{ x: [1, 2, 3], y: [2, 3, 4] }], {}).then(done);
        });

        afterEach(destroyGraphDiv);

        it('should unset everything in the gd except _context', function() {
            var expectedKeys = [
                '_ev', '_internalEv', 'on', 'once', 'removeListener', 'removeAllListeners',
                '_internalOn', '_internalOnce', '_removeInternalListener',
                '_removeAllInternalListeners', 'emit', '_context', '_replotPending',
                '_hmpixcount', '_hmlumcount', '_mouseDownTime'
            ];

            Plots.purge(gd);
            expect(Object.keys(gd)).toEqual(expectedKeys);
            expect(gd.data).toBeUndefined();
            expect(gd.layout).toBeUndefined();
            expect(gd._fullData).toBeUndefined();
            expect(gd._fullLayout).toBeUndefined();
            expect(gd.calcdata).toBeUndefined();
            expect(gd.framework).toBeUndefined();
            expect(gd.empty).toBeUndefined();
            expect(gd.fid).toBeUndefined();
            expect(gd.undoqueue).toBeUndefined();
            expect(gd.undonum).toBeUndefined();
            expect(gd.autoplay).toBeUndefined();
            expect(gd.changed).toBeUndefined();
            expect(gd._tester).toBeUndefined();
            expect(gd._testref).toBeUndefined();
            expect(gd._promises).toBeUndefined();
            expect(gd._redrawTimer).toBeUndefined();
            expect(gd._replotting).toBeUndefined();
            expect(gd.firstscatter).toBeUndefined();
            expect(gd.hmlumcount).toBeUndefined();
            expect(gd.hmpixcount).toBeUndefined();
            expect(gd.numboxes).toBeUndefined();
            expect(gd._hoverTimer).toBeUndefined();
            expect(gd._lastHoverTime).toBeUndefined();
            expect(gd._transitionData).toBeUndefined();
            expect(gd._transitioning).toBeUndefined();
        });
    });
});<|MERGE_RESOLUTION|>--- conflicted
+++ resolved
@@ -7,13 +7,7 @@
 describe('Test Plots', function() {
     'use strict';
 
-<<<<<<< HEAD
-    describe('Plotly.supplyDefaults', function() {
-        function testSanitizeMarginsHasBeenCalledOnlyOnce(gd) {
-            spyOn(Plots, 'sanitizeMargins').and.callThrough();
-            Plots.supplyDefaults(gd);
-            expect(Plots.sanitizeMargins).toHaveBeenCalledTimes(1);
-        }
+    describe('Plots.supplyDefaults', function() {
 
         it('should not throw an error when gd is a plain object', function() {
             var height = 100,
@@ -30,42 +24,6 @@
             expect(gd._fullLayout.width).toBe(Plots.layoutAttributes.width.dflt);
             expect(gd._fullData).toBeDefined();
         });
-
-        it('should call sanitizeMargins only once when both width and height are defined', function() {
-            var gd = {
-                layout: {
-                    width: 100,
-                    height: 100
-                }
-            };
-
-            testSanitizeMarginsHasBeenCalledOnlyOnce(gd);
-        });
-
-        it('should call sanitizeMargins only once when autosize is false', function() {
-            var gd = {
-                layout: {
-                    autosize: false,
-                    height: 100
-                }
-            };
-
-            testSanitizeMarginsHasBeenCalledOnlyOnce(gd);
-        });
-
-        it('should call sanitizeMargins only once when autosize is true', function() {
-            var gd = {
-                layout: {
-                    autosize: true,
-                    height: 100
-                }
-            };
-
-            testSanitizeMarginsHasBeenCalledOnlyOnce(gd);
-=======
-    describe('Plots.supplyDefaults', function() {
-
-        var gd;
 
         it('should relink private keys', function() {
             var oldFullData = [{
@@ -97,7 +55,7 @@
                 annotations: [{}, {}, {}]
             };
 
-            gd = {
+            var gd = {
                 _fullData: oldFullData,
                 _fullLayout: oldFullLayout,
                 data: newData,
@@ -119,7 +77,45 @@
                 .not.toBe(oldFullLayout.xaxis.c2p, '(set during ax.setScale');
             expect(gd._fullLayout.yaxis._m)
                 .not.toBe(oldFullLayout.yaxis._m, '(set during ax.setScale');
->>>>>>> 91c2d425
+        });
+
+        function testSanitizeMarginsHasBeenCalledOnlyOnce(gd) {
+            spyOn(Plots, 'sanitizeMargins').and.callThrough();
+            Plots.supplyDefaults(gd);
+            expect(Plots.sanitizeMargins).toHaveBeenCalledTimes(1);
+        }
+
+        it('should call sanitizeMargins only once when both width and height are defined', function() {
+            var gd = {
+                layout: {
+                    width: 100,
+                    height: 100
+                }
+            };
+
+            testSanitizeMarginsHasBeenCalledOnlyOnce(gd);
+        });
+
+        it('should call sanitizeMargins only once when autosize is false', function() {
+            var gd = {
+                layout: {
+                    autosize: false,
+                    height: 100
+                }
+            };
+
+            testSanitizeMarginsHasBeenCalledOnlyOnce(gd);
+        });
+
+        it('should call sanitizeMargins only once when autosize is true', function() {
+            var gd = {
+                layout: {
+                    autosize: true,
+                    height: 100
+                }
+            };
+
+            testSanitizeMarginsHasBeenCalledOnlyOnce(gd);
         });
     });
 
