var Plotly = require('@lib/index');
var Plots = Plotly.Plots;
var Lib = require('@src/lib');

var d3 = require('d3');
var createGraphDiv = require('../assets/create_graph_div');
var destroyGraphDiv = require('../assets/destroy_graph_div');
var click = require('../assets/click');
var mouseEvent = require('../assets/mouse_event');
var failTest = require('../assets/fail_test');
var delay = require('../assets/delay');

var RESIZE_DELAY = 300;

describe('config argument', function() {

    describe('attribute layout.autosize', function() {
        var layoutWidth = 1111;
        var relayoutWidth = 555;
        var containerWidthBeforePlot = 888;
        var containerWidthBeforeRelayout = 666;
        var containerHeightBeforePlot = 543;
        var containerHeightBeforeRelayout = 321;
        var data = [];

        var gd;

        beforeEach(function() {
            gd = createGraphDiv();
        });

        afterEach(destroyGraphDiv);

        function checkLayoutSize(width, height) {
            expect(gd._fullLayout.width).toBe(width);
            expect(gd._fullLayout.height).toBe(height);

            var svg = document.getElementsByClassName('main-svg')[0];
            expect(+svg.getAttribute('width')).toBe(width);
            expect(+svg.getAttribute('height')).toBe(height);
        }

        function compareLayoutAndFullLayout(gd) {
            expect(gd.layout.width).toBe(gd._fullLayout.width);
            expect(gd.layout.height).toBe(gd._fullLayout.height);
        }

        function testAutosize(autosize, config, layoutHeight, relayoutHeight, done) {
            var layout = {
                autosize: autosize,
                width: layoutWidth
            };
            var relayout = {
                width: relayoutWidth,
                // didn't need this before #3120 - but since we're now
                // implicitly clearing autosize when edit width, if you really
                // want height to re-autosize you need to explicitly re-add
                // autosize
                autosize: autosize
            };

            var layout2 = Lib.extendDeep({}, layout);

            gd.style.width = containerWidthBeforePlot + 'px';
            gd.style.height = containerHeightBeforePlot + 'px';

            function beforeResize() {
                checkLayoutSize(layoutWidth, layoutHeight);
                if(!autosize) compareLayoutAndFullLayout(gd);

                gd.style.width = containerWidthBeforeRelayout + 'px';
                gd.style.height = containerHeightBeforeRelayout + 'px';
            }

            function afterResize() {
                checkLayoutSize(relayoutWidth, relayoutHeight);
                if(!autosize) compareLayoutAndFullLayout(gd);
            }

            Plotly.plot(gd, data, layout, config).then(function() {
                beforeResize();

                return Plotly.relayout(gd, relayout);
            })
            .then(afterResize)
            // now redo with Plotly.react
            .then(function() {
                gd.style.width = containerWidthBeforePlot + 'px';
                gd.style.height = containerHeightBeforePlot + 'px';

                return Plotly.newPlot(gd, data, layout2, config);
            })
            .then(function() {
                beforeResize();

                layout2.width = relayoutWidth;
                return Plotly.react(gd, data, layout2, config);
            })
            .then(afterResize)
            .catch(failTest)
            .then(done);
        }

        it('should fill the frame when autosize: false, fillFrame: true, frameMargins: undefined', function(done) {
            var autosize = false;
            var config = {
                autosizable: true,
                fillFrame: true
            };
            var layoutHeight = window.innerHeight;
            var relayoutHeight = layoutHeight;

            testAutosize(autosize, config, layoutHeight, relayoutHeight, done);
        });

        it('should fill the frame when autosize: true, fillFrame: true and frameMargins: undefined', function(done) {
            var autosize = true;
            var config = {
                fillFrame: true
            };
            var layoutHeight = window.innerHeight;
            var relayoutHeight = window.innerHeight;

            testAutosize(autosize, config, layoutHeight, relayoutHeight, done);
        });

        it('should fill the container when autosize: false, fillFrame: false and frameMargins: undefined', function(done) {
            var autosize = false;
            var config = {
                autosizable: true,
                fillFrame: false
            };
            var layoutHeight = containerHeightBeforePlot;
            var relayoutHeight = layoutHeight;

            testAutosize(autosize, config, layoutHeight, relayoutHeight, done);
        });

        it('should fill the container when autosize: true, fillFrame: false and frameMargins: undefined', function(done) {
            var autosize = true;
            var config = {
                fillFrame: false
            };
            var layoutHeight = containerHeightBeforePlot;
            var relayoutHeight = containerHeightBeforeRelayout;

            testAutosize(autosize, config, layoutHeight, relayoutHeight, done);
        });

        it('should fill the container when autosize: false, fillFrame: false and frameMargins: 0.1', function(done) {
            var autosize = false;
            var config = {
                autosizable: true,
                fillFrame: false,
                frameMargins: 0.1
            };
            var layoutHeight = Math.round(0.8 * containerHeightBeforePlot);
            var relayoutHeight = layoutHeight;

            testAutosize(autosize, config, layoutHeight, relayoutHeight, done);
        });

        it('should fill the container when autosize: true, fillFrame: false and frameMargins: 0.1', function(done) {
            var autosize = true;
            var config = {
                fillFrame: false,
                frameMargins: 0.1
            };
            var layoutHeight = Math.round(0.8 * containerHeightBeforePlot);
            var relayoutHeight = Math.round(0.8 * containerHeightBeforeRelayout);

            testAutosize(autosize, config, layoutHeight, relayoutHeight, done);
        });

        it('should fill the container when autosize: true up its max-width and max-height', function(done) {
            gd.style.maxWidth = '400px';
            gd.style.maxHeight = '300px';
            Plotly.plot(gd, data, {autosize: true})
            .then(function() {
                checkLayoutSize(400, 300);
            })
            .catch(failTest)
            .then(done);
        });

        it('should respect attribute autosizable: false', function(done) {
            var autosize = false;
            var config = {
                autosizable: false,
                fillFrame: true
            };
            var layoutHeight = Plots.layoutAttributes.height.dflt;
            var relayoutHeight = layoutHeight;

            testAutosize(autosize, config, layoutHeight, relayoutHeight, done);
        });
    });

    describe('showLink attribute', function() {

        var gd;

        beforeEach(function() {
            gd = createGraphDiv();
        });

        afterEach(destroyGraphDiv);

        it('should not display the edit link by default', function() {
            Plotly.plot(gd, [], {});

            var link = document.getElementsByClassName('js-plot-link-container')[0];

            expect(link).toBeUndefined();
        });

        it('should display a link when true', function() {
            Plotly.plot(gd, [], {}, { showLink: true });

            var link = document.getElementsByClassName('js-plot-link-container')[0];

            expect(link.textContent).toBe('Edit chart »');

            var bBox = link.getBoundingClientRect();
            expect(bBox.width).toBeGreaterThan(0);
            expect(bBox.height).toBeGreaterThan(0);
        });
    });


    describe('editable attribute', function() {

        var gd;

        beforeEach(function() {
            gd = createGraphDiv();
        });

        afterEach(destroyGraphDiv);

        function initPlot(editFlag) {
            var edits = {};
            edits[editFlag] = true;

            return Plotly.plot(gd, [
                { x: [1, 2, 3], y: [1, 2, 3] },
                { x: [1, 2, 3], y: [3, 2, 1] }
            ], {
                width: 600,
                height: 400,
                annotations: [
                    { text: 'testing', x: 1, y: 1, showarrow: true }
                ]
            }, { editable: false, edits: edits });
        }

        function checkIfEditable(elClass, text) {
            return function() {
                var label = document.getElementsByClassName(elClass)[0];

                expect(label.textContent).toBe(text);

                var labelBox = label.getBoundingClientRect();
                var labelX = labelBox.left + labelBox.width / 2;
                var labelY = labelBox.top + labelBox.height / 2;

                mouseEvent('click', labelX, labelY);

                var editBox = document.getElementsByClassName('plugin-editable editable')[0];
                expect(editBox).toBeDefined();
                expect(editBox.textContent).toBe(text);
                expect(editBox.getAttribute('contenteditable')).toBe('true');
            };
        }

        function checkIfDraggable(elClass) {
            return function() {
                var el = document.getElementsByClassName(elClass)[0];

                var elBox = el.getBoundingClientRect();
                var elX = elBox.left + elBox.width / 2;
                var elY = elBox.top + elBox.height / 2;

                mouseEvent('mousedown', elX, elY);
                mouseEvent('mousemove', elX - 20, elY + 20);

                var movedBox = el.getBoundingClientRect();

                expect(movedBox.left).toBe(elBox.left - 20);
                expect(movedBox.top).toBe(elBox.top + 20);

                mouseEvent('mouseup', elX - 20, elY + 20);
            };
        }

        it('should let edits override editable', function(done) {
            var data = [{y: [1, 2, 3]}];
            var layout = {width: 600, height: 400};
            Plotly.newPlot(gd, data, layout, {editable: true})
            .then(function() {
                expect(gd._context.edits).toEqual({
                    annotationPosition: true,
                    annotationTail: true,
                    annotationText: true,
                    axisTitleText: true,
                    colorbarPosition: true,
                    colorbarTitleText: true,
                    legendPosition: true,
                    legendText: true,
                    shapePosition: true,
                    titleText: true
                });
            })
            .then(function() {
                return Plotly.newPlot(gd, data, layout, {
                    edits: {annotationPosition: false, annotationTail: false},
                    editable: true
                });
            })
            .then(function() {
                expect(gd._context.edits).toEqual({
                    annotationPosition: false,
                    annotationTail: false,
                    annotationText: true,
                    axisTitleText: true,
                    colorbarPosition: true,
                    colorbarTitleText: true,
                    legendPosition: true,
                    legendText: true,
                    shapePosition: true,
                    titleText: true
                });
            })
            .then(function() {
                return Plotly.newPlot(gd, data, layout, {
                    edits: {annotationText: true, axisTitleText: true},
                    editable: false
                });
            })
            .then(function() {
                expect(gd._context.edits).toEqual({
                    annotationPosition: false,
                    annotationTail: false,
                    annotationText: true,
                    axisTitleText: true,
                    colorbarPosition: false,
                    colorbarTitleText: false,
                    legendPosition: false,
                    legendText: false,
                    shapePosition: false,
                    titleText: false
                });
            })
            .catch(failTest)
            .then(done);
        });

        it('should make titles editable', function(done) {
            initPlot('titleText')
            .then(checkIfEditable('gtitle', 'Click to enter Plot title'))
            .catch(failTest)
            .then(done);
        });

        it('should make x axes labels editable', function(done) {
            initPlot('axisTitleText')
            .then(checkIfEditable('g-xtitle', 'Click to enter X axis title'))
            .catch(failTest)
            .then(done);
        });

        it('should make y axes labels editable', function(done) {
            initPlot('axisTitleText')
            .then(checkIfEditable('g-ytitle', 'Click to enter Y axis title'))
            .catch(failTest)
            .then(done);
        });

        it('should make legend labels editable', function(done) {
            initPlot('legendText')
            .then(checkIfEditable('legendtext', 'trace 0'))
            .catch(failTest)
            .then(done);
        });

        it('should make annotation labels editable', function(done) {
            initPlot('annotationText')
            .then(checkIfEditable('annotation-text-g', 'testing'))
            .catch(failTest)
            .then(done);
        });

        it('should make annotation labels draggable', function(done) {
            initPlot('annotationTail')
            .then(checkIfDraggable('annotation-text-g'))
            .catch(failTest)
            .then(done);
        });

        it('should make annotation arrows draggable', function(done) {
            initPlot('annotationPosition')
            .then(checkIfDraggable('annotation-arrow-g'))
            .catch(failTest)
            .then(done);
        });

        it('should make legends draggable', function(done) {
            initPlot('legendPosition')
            .then(checkIfDraggable('legend'))
            .catch(failTest)
            .then(done);
        });

    });

    describe('axis drag handles attribute', function() {
        var mock = require('@mocks/14.json');

        var gd;
        var mockCopy;

        beforeEach(function(done) {
            gd = createGraphDiv();
            mockCopy = Lib.extendDeep({}, mock);
            done();
        });

        afterEach(destroyGraphDiv);

        function testDraggers(len) {
            [
                'nw', 'ne', 'sw', 'se', 'ew', 'w', 'e', 'ns', 'n', 's'
            ].forEach(function(dir) {
                var draggers = document.getElementsByClassName('drag ' + dir + 'drag');
                expect(draggers.length).toBe(len, dir);
            });
        }

        it('should have drag rectangles cursors by default', function() {
            Plotly.plot(gd, mockCopy.data, {});

            testDraggers(1);
        });

        it('should not have drag rectangles when disabled', function() {
            Plotly.plot(gd, mockCopy.data, {}, { showAxisDragHandles: false });

            testDraggers(0);
        });

    });

    describe('axis range entry attribute', function() {
        var mock = require('@mocks/14.json');

        var gd, mockCopy;

        beforeEach(function(done) {
            gd = createGraphDiv();
            mockCopy = Lib.extendDeep({}, mock);
            done();
        });

        afterEach(destroyGraphDiv);

        it('allows axis range entry by default', function() {
            Plotly.plot(gd, mockCopy.data, {});

            var corner = document.getElementsByClassName('edrag')[0];
            var cornerBox = corner.getBoundingClientRect();
            var cornerX = cornerBox.left + cornerBox.width / 2;
            var cornerY = cornerBox.top + cornerBox.height / 2;

            click(cornerX, cornerY);

            var editBox = document.getElementsByClassName('plugin-editable editable')[0];
            expect(editBox).toBeDefined();
            expect(editBox.getAttribute('contenteditable')).toBe('true');
        });

        it('disallows axis range entry when disabled', function() {
            Plotly.plot(gd, mockCopy.data, {}, { showAxisRangeEntryBoxes: false });

            var corner = document.getElementsByClassName('edrag')[0];
            var cornerBox = corner.getBoundingClientRect();
            var cornerX = cornerBox.left + cornerBox.width / 2;
            var cornerY = cornerBox.top + cornerBox.height / 2;

            click(cornerX, cornerY);

            var editBox = document.getElementsByClassName('plugin-editable editable')[0];
            expect(editBox).toBeUndefined();
        });
    });

    describe('plotlyServerURL:', function() {
        var gd;
        var form;

        beforeEach(function() {
            gd = createGraphDiv();
            spyOn(HTMLFormElement.prototype, 'submit').and.callFake(function() {
                form = this;
            });
        });

        afterEach(destroyGraphDiv);

        it('should default to plotly cloud', function(done) {
            Plotly.plot(gd, [], {})
            .then(function() {
                expect(gd._context.plotlyServerURL).toBe('https://plot.ly');

                Plotly.Plots.sendDataToCloud(gd);
                expect(form.action).toBe('https://plot.ly/external');
                expect(form.method).toBe('post');
            })
            .catch(failTest)
            .then(done);
        });

        it('can be set to other base urls', function(done) {
            Plotly.plot(gd, [], {}, {plotlyServerURL: 'dummy'})
            .then(function() {
                expect(gd._context.plotlyServerURL).toBe('dummy');

                Plotly.Plots.sendDataToCloud(gd);
                expect(form.action).toContain('/dummy/external');
                expect(form.method).toBe('post');
            })
            .catch(failTest)
            .then(done);
        });

        it('has lesser priotiy then window env', function(done) {
            window.PLOTLYENV = {BASE_URL: 'yo'};

            Plotly.plot(gd, [], {}, {plotlyServerURL: 'dummy'})
            .then(function() {
                expect(gd._context.plotlyServerURL).toBe('dummy');

                Plotly.Plots.sendDataToCloud(gd);
                expect(form.action).toContain('/yo/external');
                expect(form.method).toBe('post');
            })
            .catch(failTest)
            .then(function() {
                delete window.PLOTLY_ENV;
                done();
            });
        });
    });

    describe('responsive figure', function() {
        var gd;
        var data = [{x: [1, 2, 3, 4], y: [5, 10, 2, 8]}];
        var width = 960;
        var height = 800;

        var parent, elWidth, elHeight;

        beforeEach(function() {
            viewport.set(width, height);

            // Prepare a parent container that fills the viewport
            parent = document.createElement('div');
            parent.style.width = '100vw';
            parent.style.height = '100vh';
            parent.style.position = 'fixed';
            parent.style.top = '0';
            parent.style.left = '0';
        });

        afterEach(function() {
            Plotly.purge(gd); // Needed to remove all event listeners
            document.body.removeChild(parent);
            viewport.reset();
        });

        function checkLayoutSize(width, height) {
            expect(gd._fullLayout.width).toBe(width);
            expect(gd._fullLayout.height).toBe(height);

            var svg = document.getElementsByClassName('main-svg')[0];
            expect(+svg.getAttribute('width')).toBe(width);
            expect(+svg.getAttribute('height')).toBe(height);
        }

        function testResponsive() {
            checkLayoutSize(elWidth, elHeight);
            viewport.set(width / 2, height / 2);

            return Promise.resolve()
            .then(delay(RESIZE_DELAY))
            .then(function() {
                checkLayoutSize(elWidth / 2, elHeight / 2);
            })
            .catch(failTest);
        }

        function fillParent(numRows, numCols, cb) {
            elWidth = width / numCols, elHeight = height / numRows;

            // Fill parent
            for(var i = 0; i < (numCols * numRows); i++) {
                var col = document.createElement('div');
                col.style.height = '100%';
                col.style.width = '100%';
                if(typeof(cb) === typeof(Function)) cb.call(col, i);
                parent.appendChild(col);
            }
            document.body.appendChild(parent);
            gd = parent.childNodes[0];
        }

        it('@flaky should resize when the viewport width/height changes', function(done) {
            fillParent(1, 1);
            Plotly.plot(gd, data, {}, {responsive: true})
            .then(testResponsive)
            .then(done);
        });

        it('@flaky should still be responsive if the plot is edited', function(done) {
            fillParent(1, 1);
            Plotly.plot(gd, data, {}, {responsive: true})
            .then(function() {return Plotly.restyle(gd, 'y[0]', data[0].y[0] + 2);})
            .then(testResponsive)
            .then(done);
        });

        it('@flaky should still be responsive if the plot is purged and replotted', function(done) {
            fillParent(1, 1);
            Plotly.plot(gd, data, {}, {responsive: true})
            .then(function() {return Plotly.newPlot(gd, data, {}, {responsive: true});})
            .then(testResponsive)
            .then(done);
        });

        it('@flaky should only have one resize handler when plotted more than once', function(done) {
            fillParent(1, 1);
            var cntWindowResize = 0;
            window.addEventListener('resize', function() {cntWindowResize++;});
            spyOn(Plotly.Plots, 'resize').and.callThrough();

            Plotly.plot(gd, data, {}, {responsive: true})
            .then(function() {return Plotly.restyle(gd, 'y[0]', data[0].y[0] + 2);})
            .then(function() {viewport.set(width / 2, width / 2);})
            .then(delay(RESIZE_DELAY))
            // .then(function() {viewport.set(newWidth, 2 * newHeight);}).then(delay(200))
            .then(function() {
                expect(cntWindowResize).toBe(1);
                expect(Plotly.Plots.resize.calls.count()).toBe(1);
            })
            .catch(failTest)
            .then(done);
        });

        it('@flaky should become responsive if configured as such via Plotly.react', function(done) {
            fillParent(1, 1);
            Plotly.plot(gd, data, {}, {responsive: false})
            .then(function() {return Plotly.react(gd, data, {}, {responsive: true});})
            .then(testResponsive)
            .then(done);
        });

        it('@flaky should stop being responsive if configured as such via Plotly.react', function(done) {
            fillParent(1, 1);
            Plotly.plot(gd, data, {}, {responsive: true})
            // Check initial size
            .then(function() {checkLayoutSize(width, height);})
            // Turn off responsiveness
            .then(function() {return Plotly.react(gd, data, {}, {responsive: false});})
            // Resize viewport
            .then(function() {viewport.set(width / 2, height / 2);})
            // Wait for resize to happen (Plotly.resize has an internal timeout)
            .then(delay(RESIZE_DELAY))
            // Check that final figure's size hasn't changed
            .then(function() {checkLayoutSize(width, height);})
            .catch(failTest)
            .then(done);
        });

        // Testing fancier CSS layouts
        it('@flaky should resize horizontally in a flexbox when responsive: true', function(done) {
            parent.style.display = 'flex';
            parent.style.flexDirection = 'row';
            fillParent(1, 2, function() {
                this.style.flexGrow = '1';
            });

            Plotly.plot(gd, data, {}, { responsive: true })
            .then(testResponsive)
            .then(done);
        });

        it('@flaky should resize vertically in a flexbox when responsive: true', function(done) {
            parent.style.display = 'flex';
            parent.style.flexDirection = 'column';
            fillParent(2, 1, function() {
                this.style.flexGrow = '1';
            });

            Plotly.plot(gd, data, {}, { responsive: true })
            .then(testResponsive)
            .then(done);
        });

        it('@flaky should resize in both direction in a grid when responsive: true', function(done) {
            var numCols = 2;
            var numRows = 2;
            parent.style.display = 'grid';
            parent.style.gridTemplateColumns = 'repeat(' + numCols + ', 1fr)';
            parent.style.gridTemplateRows = 'repeat(' + numRows + ', 1fr)';
            fillParent(numRows, numCols);

            Plotly.plot(gd, data, {}, { responsive: true })
            .then(testResponsive)
            .then(done);
        });

        it('@flaky should provide a fixed non-zero width/height when autosize/responsive: true and container\' size is zero', function(done) {
            fillParent(1, 1, function() {
                this.style.display = 'inline-block';
                this.style.width = null;
                this.style.height = null;
            });
            Plotly.plot(gd, data, {autosize: true}, {responsive: true})
            .then(function() {
                checkLayoutSize(700, 450);
                expect(gd.clientWidth).toBe(700);
                expect(gd.clientHeight).toBe(450);
            })
            .then(function() {
                return Plotly.newPlot(gd, data, {autosize: true}, {responsive: true});
            })
            // It is important to test newPlot to make sure an initially zero size container
            // is still considered to have zero size after a plot is drawn into it.
            .then(function() {
                checkLayoutSize(700, 450);
                expect(gd.clientWidth).toBe(700);
                expect(gd.clientHeight).toBe(450);
            })
            .catch(failTest)
            .then(done);
        });

        // The following test is to guarantee we're not breaking the existing (although maybe not ideal) behaviour.
        // In a future version, one may prefer responsive/autosize:true winning over an explicit width/height when embedded in a webpage.
        it('@flaky should use the explicitly provided width/height even if autosize/responsive:true', function(done) {
            fillParent(1, 1, function() {
                this.style.width = '1000px';
                this.style.height = '500px';
            });

            Plotly.plot(gd, data, {autosize: true, width: 1200, height: 700}, {responsive: true})
            .then(function() {
                expect(gd.clientWidth).toBe(1000);
                expect(gd.clientHeight).toBe(500);
                // The plot should overflow the container!
                checkLayoutSize(1200, 700);
            })
            .catch(failTest)
            .then(done);
        });
    });

<<<<<<< HEAD
    describe('scrollZoom:', function() {
        var gd;

        beforeEach(function() { gd = createGraphDiv(); });

        afterEach(destroyGraphDiv);

        function plot(config) {
            return Plotly.plot(gd, [], {}, config);
        }

        it('should fill in scrollZoom default', function(done) {
            plot(undefined).then(function() {
                expect(gd._context.scrollZoom).toBe('gl3d+geo+mapbox');
                expect(gd._context._scrollZoom).toEqual({gl3d: 1, geo: 1, mapbox: 1});
                expect(gd._context._scrollZoom.cartesian).toBe(undefined, 'no cartesian!');
            })
            .catch(failTest)
            .then(done);
        });

        it('should fill in blank scrollZoom value', function(done) {
            plot({scrollZoom: null}).then(function() {
                expect(gd._context.scrollZoom).toBe(null);
                expect(gd._context._scrollZoom).toEqual({gl3d: 1, geo: 1, mapbox: 1});
                expect(gd._context._scrollZoom.cartesian).toBe(undefined, 'no cartesian!');
            })
            .catch(failTest)
            .then(done);
        });

        it('should honor scrollZoom:true', function(done) {
            plot({scrollZoom: true}).then(function() {
                expect(gd._context.scrollZoom).toBe(true);
                expect(gd._context._scrollZoom).toEqual({gl3d: 1, geo: 1, cartesian: 1, mapbox: 1});
=======
    describe('scrollZoom interactions:', function() {
        var gd;

        afterEach(destroyGraphDiv);

        function _scroll() {
            var mainDrag = d3.select('.nsewdrag[data-subplot="xy"]').node();
            mouseEvent('scroll', 200, 200, {deltaY: -200, element: mainDrag});
        }

        it('should not disable scrollZoom when *responsive:true*', function(done) {
            gd = document.createElement('div');
            gd.id = 'graph';
            gd.style.height = '85vh';
            gd.style.minHeight = '300px';
            document.body.appendChild(gd);

            // locking down fix for:
            // https://github.com/plotly/plotly.js/issues/3337

            var xrng0;
            var yrng0;

            Plotly.newPlot(gd, [{
                y: [1, 2, 1]
            }], {}, {
                scrollZoom: true,
                responsive: true
            })
            .then(function() {
                xrng0 = gd._fullLayout.xaxis.range.slice();
                yrng0 = gd._fullLayout.yaxis.range.slice();
            })
            .then(_scroll)
            .then(function() {
                var xrng = gd._fullLayout.xaxis.range;
                expect(xrng[0]).toBeGreaterThan(xrng0[0], 'scrolled x-range[0]');
                expect(xrng[1]).toBeLessThan(xrng0[1], 'scrolled x-range[1]');

                var yrng = gd._fullLayout.yaxis.range;
                expect(yrng[0]).toBeGreaterThan(yrng0[0], 'scrolled y-range[0]');
                expect(yrng[1]).toBeLessThan(yrng0[1], 'scrolled y-range[1]');
>>>>>>> 7d67f801
            })
            .catch(failTest)
            .then(done);
        });

<<<<<<< HEAD
        it('should honor scrollZoom:false', function(done) {
            plot({scrollZoom: false}).then(function() {
                expect(gd._context.scrollZoom).toBe(false);
                expect(gd._context._scrollZoom).toEqual({});
            })
            .catch(failTest)
            .then(done);
        });

        it('should honor scrollZoom flaglist', function(done) {
            plot({scrollZoom: 'mapbox+cartesian'}).then(function() {
                expect(gd._context.scrollZoom).toBe('mapbox+cartesian');
                expect(gd._context._scrollZoom).toEqual({mapbox: 1, cartesian: 1});
=======
        it('should not disable scrollZoom when page is made scrollable by large graph', function(done) {
            gd = document.createElement('div');
            gd.id = 'graph';
            document.body.appendChild(gd);

            // locking down fix for:
            // https://github.com/plotly/plotly.js/issues/2371

            var xrng0;
            var yrng0;

            Plotly.newPlot(gd, [{
                y: [1, 2, 1]
            }], {
                width: 2 * window.innerWidth
            }, {
                scrollZoom: true
            })
            .then(function() {
                xrng0 = gd._fullLayout.xaxis.range.slice();
                yrng0 = gd._fullLayout.yaxis.range.slice();
            })
            .then(_scroll)
            .then(function() {
                var xrng = gd._fullLayout.xaxis.range;
                expect(xrng[0]).toBeGreaterThan(xrng0[0], 'scrolled x-range[0]');
                expect(xrng[1]).toBeLessThan(xrng0[1], 'scrolled x-range[1]');

                var yrng = gd._fullLayout.yaxis.range;
                expect(yrng[0]).toBeGreaterThan(yrng0[0], 'scrolled y-range[0]');
                expect(yrng[1]).toBeLessThan(yrng0[1], 'scrolled y-range[1]');
>>>>>>> 7d67f801
            })
            .catch(failTest)
            .then(done);
        });
    });
});<|MERGE_RESOLUTION|>--- conflicted
+++ resolved
@@ -764,7 +764,6 @@
         });
     });
 
-<<<<<<< HEAD
     describe('scrollZoom:', function() {
         var gd;
 
@@ -800,7 +799,30 @@
             plot({scrollZoom: true}).then(function() {
                 expect(gd._context.scrollZoom).toBe(true);
                 expect(gd._context._scrollZoom).toEqual({gl3d: 1, geo: 1, cartesian: 1, mapbox: 1});
-=======
+            })
+            .catch(failTest)
+            .then(done);
+        });
+
+        it('should honor scrollZoom:false', function(done) {
+            plot({scrollZoom: false}).then(function() {
+                expect(gd._context.scrollZoom).toBe(false);
+                expect(gd._context._scrollZoom).toEqual({});
+            })
+            .catch(failTest)
+            .then(done);
+        });
+
+        it('should honor scrollZoom flaglist', function(done) {
+            plot({scrollZoom: 'mapbox+cartesian'}).then(function() {
+                expect(gd._context.scrollZoom).toBe('mapbox+cartesian');
+                expect(gd._context._scrollZoom).toEqual({mapbox: 1, cartesian: 1});
+            })
+            .catch(failTest)
+            .then(done);
+        });
+    });
+
     describe('scrollZoom interactions:', function() {
         var gd;
 
@@ -843,27 +865,11 @@
                 var yrng = gd._fullLayout.yaxis.range;
                 expect(yrng[0]).toBeGreaterThan(yrng0[0], 'scrolled y-range[0]');
                 expect(yrng[1]).toBeLessThan(yrng0[1], 'scrolled y-range[1]');
->>>>>>> 7d67f801
-            })
-            .catch(failTest)
-            .then(done);
-        });
-
-<<<<<<< HEAD
-        it('should honor scrollZoom:false', function(done) {
-            plot({scrollZoom: false}).then(function() {
-                expect(gd._context.scrollZoom).toBe(false);
-                expect(gd._context._scrollZoom).toEqual({});
-            })
-            .catch(failTest)
-            .then(done);
-        });
-
-        it('should honor scrollZoom flaglist', function(done) {
-            plot({scrollZoom: 'mapbox+cartesian'}).then(function() {
-                expect(gd._context.scrollZoom).toBe('mapbox+cartesian');
-                expect(gd._context._scrollZoom).toEqual({mapbox: 1, cartesian: 1});
-=======
+            })
+            .catch(failTest)
+            .then(done);
+        });
+
         it('should not disable scrollZoom when page is made scrollable by large graph', function(done) {
             gd = document.createElement('div');
             gd.id = 'graph';
@@ -895,7 +901,6 @@
                 var yrng = gd._fullLayout.yaxis.range;
                 expect(yrng[0]).toBeGreaterThan(yrng0[0], 'scrolled y-range[0]');
                 expect(yrng[1]).toBeLessThan(yrng0[1], 'scrolled y-range[1]');
->>>>>>> 7d67f801
             })
             .catch(failTest)
             .then(done);
