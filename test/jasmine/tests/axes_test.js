var Plotly = require('@lib/index');
var d3 = require('d3');

var Plots = require('@src/plots/plots');
var Lib = require('@src/lib');
var Loggers = require('@src/lib/loggers');
var Color = require('@src/components/color');
var tinycolor = require('tinycolor2');

var handleTickValueDefaults = require('@src/plots/cartesian/tick_value_defaults');
var Cartesian = require('@src/plots/cartesian');
var Axes = require('@src/plots/cartesian/axes');
var Fx = require('@src/components/fx');
var supplyLayoutDefaults = require('@src/plots/cartesian/layout_defaults');

var createGraphDiv = require('../assets/create_graph_div');
var destroyGraphDiv = require('../assets/destroy_graph_div');
var failTest = require('../assets/fail_test');
var selectButton = require('../assets/modebar_button');
var supplyDefaults = require('../assets/supply_defaults');


describe('Test axes', function() {
    'use strict';

    describe('swap', function() {
        it('should swap most attributes and fix placeholder titles', function() {
            var gd = {
                data: [{x: [1, 2, 3], y: [1, 2, 3]}],
                layout: {
                    xaxis: {
                        title: 'A Title!!!',
                        type: 'log',
                        autorange: 'reversed',
                        rangemode: 'tozero',
                        tickmode: 'auto',
                        nticks: 23,
                        ticks: 'outside',
                        mirror: 'ticks',
                        ticklen: 12,
                        tickwidth: 4,
                        tickcolor: '#f00'
                    },
                    yaxis: {
                        title: 'Click to enter Y axis title',
                        type: 'date'
                    }
                }
            };
            var expectedYaxis = Lib.extendDeep({}, gd.layout.xaxis),
                expectedXaxis = {
                    title: 'Click to enter X axis title',
                    type: 'date'
                };

            supplyDefaults(gd);

            Axes.swap(gd, [0]);

            expect(gd.layout.xaxis).toEqual(expectedXaxis);
            expect(gd.layout.yaxis).toEqual(expectedYaxis);
        });

        it('should not swap noSwapAttrs', function() {
            // for reference:
            // noSwapAttrs = ['anchor', 'domain', 'overlaying', 'position', 'side', 'tickangle'];
            var gd = {
                data: [{x: [1, 2, 3], y: [1, 2, 3]}],
                layout: {
                    xaxis: {
                        anchor: 'free',
                        domain: [0, 1],
                        overlaying: false,
                        position: 0.2,
                        tickangle: 60
                    },
                    yaxis: {
                        anchor: 'x',
                        domain: [0.1, 0.9]
                    }
                }
            };
            var expectedLayoutAfter = Lib.extendDeep({}, gd.layout);
            expectedLayoutAfter.xaxis.type = 'linear';
            expectedLayoutAfter.yaxis.type = 'linear';

            supplyDefaults(gd);

            Axes.swap(gd, [0]);

            expect(gd.layout.xaxis).toEqual(expectedLayoutAfter.xaxis);
            expect(gd.layout.yaxis).toEqual(expectedLayoutAfter.yaxis);
        });

        it('should swap shared attributes, combine linear/log, and move annotations', function() {
            var gd = {
                data: [
                    {x: [1, 2, 3], y: [1, 2, 3]},
                    {x: [1, 2, 3], y: [1, 2, 3], xaxis: 'x2'}
                ],
                layout: {
                    xaxis: {
                        type: 'linear', // combine linear/log
                        ticks: 'outside', // same as x2
                        ticklen: 5, // default value
                        tickwidth: 2, // different
                        side: 'top', // noSwap
                        domain: [0, 0.45] // noSwap
                    },
                    xaxis2: {
                        type: 'log',
                        ticks: 'outside',
                        tickcolor: '#444', // default value in 2nd axis
                        tickwidth: 3,
                        side: 'top',
                        domain: [0.55, 1]
                    },
                    yaxis: {
                        type: 'category',
                        ticks: 'inside',
                        ticklen: 10,
                        tickcolor: '#f00',
                        tickwidth: 4,
                        showline: true, // not present in either x
                        side: 'right'
                    },
                    annotations: [
                        {x: 2, y: 3}, // xy referenced by default
                        {x: 3, y: 4, xref: 'x2', yref: 'y'},
                        {x: 5, y: 0.5, xref: 'x', yref: 'paper'} // any paper ref -> don't swap
                    ]
                }
            };
            var expectedXaxis = {
                    type: 'category',
                    ticks: 'inside',
                    ticklen: 10,
                    tickcolor: '#f00',
                    tickwidth: 2,
                    showline: true,
                    side: 'top',
                    domain: [0, 0.45]
                },
                expectedXaxis2 = {
                    type: 'category',
                    ticks: 'inside',
                    ticklen: 10,
                    tickcolor: '#f00',
                    tickwidth: 3,
                    showline: true,
                    side: 'top',
                    domain: [0.55, 1]
                },
                expectedYaxis = {
                    type: 'linear',
                    ticks: 'outside',
                    ticklen: 5,
                    tickwidth: 4,
                    side: 'right'
                },
                expectedAnnotations = [
                    {x: 3, y: 2},
                    {x: 4, y: 3, xref: 'x2', yref: 'y'},
                    {x: 5, y: 0.5, xref: 'x', yref: 'paper'}
                ];

            supplyDefaults(gd);

            Axes.swap(gd, [0, 1]);

            expect(gd.layout.xaxis).toEqual(expectedXaxis);
            expect(gd.layout.xaxis2).toEqual(expectedXaxis2);
            expect(gd.layout.yaxis).toEqual(expectedYaxis);
            expect(gd.layout.annotations).toEqual(expectedAnnotations);
        });
    });

    describe('supplyLayoutDefaults', function() {
        var layoutIn, layoutOut, fullData;

        beforeEach(function() {
            layoutOut = {
                _has: Plots._hasPlotType,
                _basePlotModules: [],
                _dfltTitle: {x: 'x', y: 'y'},
                _subplots: {cartesian: ['xy'], xaxis: ['x'], yaxis: ['y']}
            };
            fullData = [];
        });

        it('should set undefined linewidth/linecolor if linewidth, linecolor or showline is not supplied', function() {
            layoutIn = {
                xaxis: {},
                yaxis: {}
            };
            supplyLayoutDefaults(layoutIn, layoutOut, fullData);
            expect(layoutOut.xaxis.linewidth).toBe(undefined);
            expect(layoutOut.xaxis.linecolor).toBe(undefined);
            expect(layoutOut.yaxis.linewidth).toBe(undefined);
            expect(layoutOut.yaxis.linecolor).toBe(undefined);
        });

        it('should set default linewidth and linecolor if showline is true', function() {
            layoutIn = {
                xaxis: {showline: true}
            };
            supplyLayoutDefaults(layoutIn, layoutOut, fullData);
            expect(layoutOut.xaxis.linewidth).toBe(1);
            expect(layoutOut.xaxis.linecolor).toBe(Color.defaultLine);
        });

        it('should set linewidth to default if linecolor is supplied and valid', function() {
            layoutIn = {
                xaxis: { linecolor: 'black' }
            };
            supplyLayoutDefaults(layoutIn, layoutOut, fullData);
            expect(layoutOut.xaxis.linecolor).toBe('black');
            expect(layoutOut.xaxis.linewidth).toBe(1);
        });

        it('should set linecolor to default if linewidth is supplied and valid', function() {
            layoutIn = {
                yaxis: { linewidth: 2 }
            };
            supplyLayoutDefaults(layoutIn, layoutOut, fullData);
            expect(layoutOut.yaxis.linewidth).toBe(2);
            expect(layoutOut.yaxis.linecolor).toBe(Color.defaultLine);
        });

        it('should set default gridwidth and gridcolor', function() {
            layoutIn = {
                xaxis: {},
                yaxis: {}
            };
            supplyLayoutDefaults(layoutIn, layoutOut, fullData);
            var lightLine = tinycolor(Color.lightLine).toRgbString();
            expect(layoutOut.xaxis.gridwidth).toBe(1);
            expect(tinycolor(layoutOut.xaxis.gridcolor).toRgbString()).toBe(lightLine);
            expect(layoutOut.yaxis.gridwidth).toBe(1);
            expect(tinycolor(layoutOut.yaxis.gridcolor).toRgbString()).toBe(lightLine);
        });

        it('should set gridcolor/gridwidth to undefined if showgrid is false', function() {
            layoutIn = {
                yaxis: {showgrid: false}
            };
            supplyLayoutDefaults(layoutIn, layoutOut, fullData);
            expect(layoutOut.yaxis.gridwidth).toBe(undefined);
            expect(layoutOut.yaxis.gridcolor).toBe(undefined);
        });

        it('should set default zerolinecolor/zerolinewidth', function() {
            layoutIn = {
                xaxis: {},
                yaxis: {}
            };
            supplyLayoutDefaults(layoutIn, layoutOut, fullData);
            expect(layoutOut.xaxis.zerolinewidth).toBe(1);
            expect(layoutOut.xaxis.zerolinecolor).toBe(Color.defaultLine);
            expect(layoutOut.yaxis.zerolinewidth).toBe(1);
            expect(layoutOut.yaxis.zerolinecolor).toBe(Color.defaultLine);
        });

        it('should set zerolinecolor/zerolinewidth to undefined if zeroline is false', function() {
            layoutIn = {
                xaxis: {zeroline: false}
            };
            supplyLayoutDefaults(layoutIn, layoutOut, fullData);
            expect(layoutOut.xaxis.zerolinewidth).toBe(undefined);
            expect(layoutOut.xaxis.zerolinecolor).toBe(undefined);
        });

<<<<<<< HEAD
        it('should detect orphan axes (lone axes case)', function() {
            layoutIn = {
                xaxis: {},
                yaxis: {}
            };
            fullData = [];

            supplyLayoutDefaults(layoutIn, layoutOut, fullData);
            expect(layoutOut._basePlotModules[0].name).toEqual('cartesian');
        });

        it('should detect orphan axes (gl2d trace conflict case)', function() {
            layoutIn = {
                xaxis: {},
                yaxis: {}
            };
            fullData = [{
                type: 'scattergl',
                xaxis: 'x',
                yaxis: 'y'
            }];

            supplyLayoutDefaults(layoutIn, layoutOut, fullData);
            expect(layoutOut._basePlotModules[0].name).toEqual('cartesian');
        });

        it('should detect orphan axes (gl2d + cartesian case)', function() {
            layoutIn = {
                xaxis2: {},
                yaxis2: {}
            };
            fullData = [{
                type: 'scattergl',
                xaxis: 'x',
                yaxis: 'y'
            }];

            supplyLayoutDefaults(layoutIn, layoutOut, fullData);
            expect(layoutOut._basePlotModules[0].name).toEqual('cartesian');
        });

        it('should detect orphan axes (gl3d present case)', function() {
            layoutIn = {
                xaxis: {},
                yaxis: {}
            };
            layoutOut._basePlotModules = [ { name: 'gl3d' }];

            supplyLayoutDefaults(layoutIn, layoutOut, fullData);
            expect(layoutOut._basePlotModules).toEqual([ { name: 'gl3d' }]);
        });

        it('should detect orphan axes (geo present case)', function() {
            layoutIn = {
                xaxis: {},
                yaxis: {}
            };
            layoutOut._basePlotModules = [ { name: 'geo' }];

            supplyLayoutDefaults(layoutIn, layoutOut, fullData);
            expect(layoutOut._basePlotModules).toEqual([ { name: 'geo' }]);
        });

=======
>>>>>>> 5e169921
        it('should use \'axis.color\' as default for \'axis.titlefont.color\'', function() {
            layoutIn = {
                xaxis: { color: 'red' },
                yaxis: {},
                yaxis2: { titlefont: { color: 'yellow' } }
            };

            layoutOut.font = { color: 'blue' };
            layoutOut._subplots.cartesian.push('xy2');
            layoutOut._subplots.yaxis.push('y2');

            supplyLayoutDefaults(layoutIn, layoutOut, fullData);
            expect(layoutOut.xaxis.titlefont.color).toEqual('red');
            expect(layoutOut.yaxis.titlefont.color).toEqual('blue');
            expect(layoutOut.yaxis2.titlefont.color).toEqual('yellow');
        });

        it('should use \'axis.color\' as default for \'axis.linecolor\'', function() {
            layoutIn = {
                xaxis: { showline: true, color: 'red' },
                yaxis: { linecolor: 'blue' },
                yaxis2: { showline: true }
            };
            layoutOut._subplots.cartesian.push('xy2');
            layoutOut._subplots.yaxis.push('y2');

            supplyLayoutDefaults(layoutIn, layoutOut, fullData);
            expect(layoutOut.xaxis.linecolor).toEqual('red');
            expect(layoutOut.yaxis.linecolor).toEqual('blue');
            expect(layoutOut.yaxis2.linecolor).toEqual('#444');
        });

        it('should use \'axis.color\' as default for \'axis.zerolinecolor\'', function() {
            layoutIn = {
                xaxis: { showzeroline: true, color: 'red' },
                yaxis: { zerolinecolor: 'blue' },
                yaxis2: { showzeroline: true }
            };
            layoutOut._subplots.cartesian.push('xy2');
            layoutOut._subplots.yaxis.push('y2');

            supplyLayoutDefaults(layoutIn, layoutOut, fullData);
            expect(layoutOut.xaxis.zerolinecolor).toEqual('red');
            expect(layoutOut.yaxis.zerolinecolor).toEqual('blue');
            expect(layoutOut.yaxis2.zerolinecolor).toEqual('#444');
        });

        it('should use combo of \'axis.color\', bgcolor and lightFraction as default for \'axis.gridcolor\'', function() {
            layoutIn = {
                paper_bgcolor: 'green',
                plot_bgcolor: 'yellow',
                xaxis: { showgrid: true, color: 'red' },
                yaxis: { gridcolor: 'blue' },
                yaxis2: { showgrid: true }
            };
            layoutOut._subplots.cartesian.push('xy2');
            layoutOut._subplots.yaxis.push('y2');

            var bgColor = Color.combine('yellow', 'green'),
                frac = 100 * (0xe - 0x4) / (0xf - 0x4);

            supplyLayoutDefaults(layoutIn, layoutOut, fullData);
            expect(layoutOut.xaxis.gridcolor)
                .toEqual(tinycolor.mix('red', bgColor, frac).toRgbString());
            expect(layoutOut.yaxis.gridcolor).toEqual('blue');
            expect(layoutOut.yaxis2.gridcolor)
                .toEqual(tinycolor.mix('#444', bgColor, frac).toRgbString());
        });

        it('should inherit calendar from the layout', function() {
            layoutOut.calendar = 'nepali';
            layoutIn = {
                calendar: 'nepali',
                xaxis: {type: 'date'},
                yaxis: {type: 'date'}
            };

            supplyLayoutDefaults(layoutIn, layoutOut, fullData);

            expect(layoutOut.xaxis.calendar).toBe('nepali');
            expect(layoutOut.yaxis.calendar).toBe('nepali');
        });

        it('should allow its own calendar', function() {
            layoutOut.calendar = 'nepali';
            layoutIn = {
                calendar: 'nepali',
                xaxis: {type: 'date', calendar: 'coptic'},
                yaxis: {type: 'date', calendar: 'thai'}
            };

            supplyLayoutDefaults(layoutIn, layoutOut, fullData);

            expect(layoutOut.xaxis.calendar).toBe('coptic');
            expect(layoutOut.yaxis.calendar).toBe('thai');
        });

        it('should set autorange to true when input range is invalid', function() {
            layoutIn = {
                xaxis: { range: 'not-gonna-work' },
                xaxis2: { range: [1, 2, 3] },
                yaxis: { range: ['a', 2] },
                yaxis2: { range: [1, 'b'] },
                yaxis3: { range: [null, {}] }
            };
            layoutOut._subplots.cartesian.push('x2y2', 'xy3');
            layoutOut._subplots.yaxis.push('x2', 'y2', 'y3');

            supplyLayoutDefaults(layoutIn, layoutOut, fullData);

            Axes.list({ _fullLayout: layoutOut }).forEach(function(ax) {
                expect(ax.autorange).toBe(true, ax._name);
            });
        });

        it('should set autorange to false when input range is valid', function() {
            layoutIn = {
                xaxis: { range: [1, 2] },
                xaxis2: { range: [-2, 1] },
                yaxis: { range: ['1', 2] },
                yaxis2: { range: [1, '2'] }
            };
            layoutOut._subplots.cartesian.push('x2y2');
            layoutOut._subplots.yaxis.push('x2', 'y2');

            supplyLayoutDefaults(layoutIn, layoutOut, fullData);

            Axes.list({ _fullLayout: layoutOut }).forEach(function(ax) {
                expect(ax.autorange).toBe(false, ax._name);
            });
        });

        it('finds scaling groups and calculates relative scales', function() {
            layoutIn = {
                // first group: linked in series, scales compound
                xaxis: {},
                yaxis: {scaleanchor: 'x', scaleratio: 2},
                xaxis2: {scaleanchor: 'y', scaleratio: 3},
                yaxis2: {scaleanchor: 'x2', scaleratio: 5},
                // second group: linked in parallel, scales don't compound
                yaxis3: {},
                xaxis3: {scaleanchor: 'y3'},  // default scaleratio: 1
                xaxis4: {scaleanchor: 'y3', scaleratio: 7},
                xaxis5: {scaleanchor: 'y3', scaleratio: 9}
            };
            layoutOut._subplots.cartesian.push('x2y2', 'x3y3', 'x4y3', 'x5y3');
            layoutOut._subplots.yaxis.push('x2', 'x3', 'x4', 'x5', 'y2', 'y3');

            supplyLayoutDefaults(layoutIn, layoutOut, fullData);

            expect(layoutOut._axisConstraintGroups).toEqual([
                {x: 1, y: 2, x2: 2 * 3, y2: 2 * 3 * 5},
                {y3: 1, x3: 1, x4: 7, x5: 9}
            ]);
        });

        var warnTxt = ' to avoid either an infinite loop and possibly ' +
            'inconsistent scaleratios, or because the targetaxis has ' +
            'fixed range.';

        it('breaks scaleanchor loops and drops conflicting ratios', function() {
            var warnings = [];
            spyOn(Lib, 'warn').and.callFake(function(msg) {
                warnings.push(msg);
            });

            layoutIn = {
                xaxis: {scaleanchor: 'y', scaleratio: 2},
                yaxis: {scaleanchor: 'x', scaleratio: 3}, // dropped loop

                xaxis2: {scaleanchor: 'y2', scaleratio: 5},
                yaxis2: {scaleanchor: 'x3', scaleratio: 7},
                xaxis3: {scaleanchor: 'y3', scaleratio: 9},
                yaxis3: {scaleanchor: 'x2', scaleratio: 11}, // dropped loop

                xaxis4: {scaleanchor: 'x', scaleratio: 13}, // x<->x is OK now
                yaxis4: {scaleanchor: 'y', scaleratio: 17}, // y<->y is OK now
            };
            layoutOut._subplots.cartesian.push('x2y2', 'x3y3', 'x4y4');
            layoutOut._subplots.yaxis.push('x2', 'x3', 'x4', 'y2', 'y3', 'y4');

            supplyLayoutDefaults(layoutIn, layoutOut, fullData);

            expect(layoutOut._axisConstraintGroups).toEqual([
                {x: 2, y: 1, x4: 2 * 13, y4: 17},
                {x2: 5 * 7 * 9, y2: 7 * 9, y3: 1, x3: 9}
            ]);

            expect(warnings).toEqual([
                'ignored yaxis.scaleanchor: "x"' + warnTxt,
                'ignored yaxis3.scaleanchor: "x2"' + warnTxt
            ]);
        });

        it('silently drops invalid scaleanchor values', function() {
            var warnings = [];
            spyOn(Lib, 'warn').and.callFake(function(msg) {
                warnings.push(msg);
            });

            layoutIn = {
                xaxis: {scaleanchor: 'x', scaleratio: 2}, // can't link to itself - this one isn't ignored...
                yaxis: {scaleanchor: 'x4', scaleratio: 3}, // doesn't exist
                xaxis2: {scaleanchor: 'yaxis', scaleratio: 5} // must be an id, not a name
            };
            layoutOut._subplots.cartesian.push('x2y');
            layoutOut._subplots.yaxis.push('x2');

            supplyLayoutDefaults(layoutIn, layoutOut, fullData);

            expect(layoutOut._axisConstraintGroups).toEqual([]);
            expect(warnings).toEqual(['ignored xaxis.scaleanchor: "x"' + warnTxt]);

            ['xaxis', 'yaxis', 'xaxis2'].forEach(function(axName) {
                expect(layoutOut[axName].scaleanchor).toBeUndefined(axName);
                expect(layoutOut[axName].scaleratio).toBeUndefined(axName);
            });
        });

        it('will not link axes of different types', function() {
            layoutIn = {
                xaxis: {type: 'linear'},
                yaxis: {type: 'log', scaleanchor: 'x', scaleratio: 2},
                xaxis2: {type: 'date', scaleanchor: 'y', scaleratio: 3},
                yaxis2: {type: 'category', scaleanchor: 'x2', scaleratio: 5}
            };
            layoutOut._subplots.cartesian.push('x2y2');
            layoutOut._subplots.yaxis.push('x2', 'y2');

            supplyLayoutDefaults(layoutIn, layoutOut, fullData);

            expect(layoutOut._axisConstraintGroups).toEqual([]);

            ['xaxis', 'yaxis', 'xaxis2', 'yaxis2'].forEach(function(axName) {
                expect(layoutOut[axName].scaleanchor).toBeUndefined(axName);
                expect(layoutOut[axName].scaleratio).toBeUndefined(axName);
            });
        });

        it('drops scaleanchor settings if either the axis or target has fixedrange', function() {
            // some of these will create warnings... not too important, so not going to test,
            // just want to keep the output clean
            // spyOn(Lib, 'warn');

            layoutIn = {
                xaxis: {fixedrange: true, scaleanchor: 'y', scaleratio: 2},
                yaxis: {scaleanchor: 'x2', scaleratio: 3}, // only this one should survive
                xaxis2: {},
                yaxis2: {scaleanchor: 'x', scaleratio: 5}
            };
            layoutOut._subplots.cartesian.push('x2y2');
            layoutOut._subplots.yaxis.push('x2', 'y2');

            supplyLayoutDefaults(layoutIn, layoutOut, fullData);

            expect(layoutOut._axisConstraintGroups).toEqual([{x2: 1, y: 3}]);

            expect(layoutOut.yaxis.scaleanchor).toBe('x2');
            expect(layoutOut.yaxis.scaleratio).toBe(3);

            ['xaxis', 'yaxis2', 'xaxis2'].forEach(function(axName) {
                expect(layoutOut[axName].scaleanchor).toBeUndefined();
                expect(layoutOut[axName].scaleratio).toBeUndefined();
            });
        });
    });

    describe('constraints relayout', function() {
        var gd;

        beforeEach(function() {
            gd = createGraphDiv();
        });

        afterEach(destroyGraphDiv);

        it('updates ranges when adding, removing, or changing a constraint', function(done) {
            Plotly.plot(gd,
                [{z: [[0, 1], [2, 3]], type: 'heatmap'}],
                // plot area is 200x100 px
                {width: 400, height: 300, margin: {l: 100, r: 100, t: 100, b: 100}}
            )
            .then(function() {
                expect(gd.layout.xaxis.range).toBeCloseToArray([-0.5, 1.5], 5);
                expect(gd.layout.yaxis.range).toBeCloseToArray([-0.5, 1.5], 5);

                return Plotly.relayout(gd, {'xaxis.scaleanchor': 'y'});
            })
            .then(function() {
                expect(gd.layout.xaxis.range).toBeCloseToArray([-1.5, 2.5], 5);
                expect(gd.layout.yaxis.range).toBeCloseToArray([-0.5, 1.5], 5);

                return Plotly.relayout(gd, {'xaxis.scaleratio': 10});
            })
            .then(function() {
                expect(gd.layout.xaxis.range).toBeCloseToArray([-0.5, 1.5], 5);
                expect(gd.layout.yaxis.range).toBeCloseToArray([-4.5, 5.5], 5);

                return Plotly.relayout(gd, {'xaxis.scaleanchor': null});
            })
            .then(function() {
                expect(gd.layout.xaxis.range).toBeCloseToArray([-0.5, 1.5], 5);
                expect(gd.layout.yaxis.range).toBeCloseToArray([-0.5, 1.5], 5);
            })
            .catch(failTest)
            .then(done);
        });

        function assertRangeDomain(axName, range, domainIn, domainOut, msg) {
            var ax = gd._fullLayout[axName];
            var axIn = ax._input;

            msg = msg || axName;

            expect(ax.domain).toBeCloseToArray(domainOut, 5,
                'full domain, ' + msg);

            // the actual domain in layout is changed, but the original is
            // cached in _fullLayout for responsiveness to later changes.
            // (or may be deleted if domain is not adjusted)
            expect(axIn.domain || ax.domain).toBeCloseToArray(ax.domain, 5,
                'layout domain, ' + msg);
            expect(ax._inputDomain || ax.domain).toBeCloseToArray(domainIn, 5,
                '_inputDomain, ' + msg);

            // input and full range always match
            expect(ax.range.map(ax.r2l)).toBeCloseToArray(range.map(ax.r2l), 5,
                'range, ' + msg + ': ' + ax.range);
            expect(axIn.range.map(ax.r2l)).toBeCloseToArray(ax.range.map(ax.r2l), 5,
                'input range, ' + msg + ': ' + ax.range);
        }

        it('can change per-axis constrain:domain/range and constraintoward', function(done) {
            Plotly.plot(gd,
                // start with a heatmap as it has no padding so calculations are easy
                [{z: [[0, 1], [2, 3]], type: 'heatmap'}],
                // plot area is 200x100 px
                {
                    width: 400,
                    height: 300,
                    margin: {l: 100, r: 100, t: 100, b: 100},
                    xaxis: {constrain: 'domain'},
                    yaxis: {constraintoward: 'top', 'scaleanchor': 'x'}
                }
            )
            .then(function() {
                // x axis is constrained, but by domain rather than by range
                assertRangeDomain('xaxis', [-0.5, 1.5], [0, 1], [0.25, 0.75]);
                assertRangeDomain('yaxis', [-0.5, 1.5], [0, 1], [0, 1]);

                return Plotly.relayout(gd, {
                    'xaxis.constraintoward': 'right',
                    'xaxis.domain': [0.05, 0.95],
                    // no effect for now, y is not constrained
                    'yaxis.constraintoward': 'bottom',
                    'yaxis.constrain': 'domain'
                });
            })
            .then(function() {
                // debatable I guess... you asked for an explicit domain but got a
                // smaller one due to the constraint, which is not how it works
                // if you ask for a new range (in that case you get exactly that
                // range and other axes adjust to accommodate that) but my rationale
                // is that modifying domain is usually done at an earlier stage in
                // making the chart so should affect the "envelope", not the more
                // dynamic behavior of interaction like when you set a range.
                assertRangeDomain('xaxis', [-0.5, 1.5], [0.05, 0.95], [0.45, 0.95]);
                assertRangeDomain('yaxis', [-0.5, 1.5], [0, 1], [0, 1]);

                return Plotly.relayout(gd, {'xaxis.constrain': 'range'});
            })
            .then(function() {
                assertRangeDomain('xaxis', [-2.1, 1.5], [0.05, 0.95], [0.05, 0.95]);
                assertRangeDomain('yaxis', [-0.5, 1.5], [0, 1], [0, 1]);

                return Plotly.relayout(gd, {
                    'xaxis.domain': null,
                    'xaxis.range[0]': -6.5
                });
            })
            .then(function() {
                assertRangeDomain('xaxis', [-6.5, 1.5], [0, 1], [0, 1]);
                assertRangeDomain('yaxis', [-0.5, 1.5], [0, 1], [0, 0.5]);

                return Plotly.relayout(gd, {'yaxis.constraintoward': 'middle'});
            })
            .then(function() {
                assertRangeDomain('yaxis', [-0.5, 1.5], [0, 1], [0.25, 0.75]);

                return Plotly.relayout(gd, {'yaxis.constraintoward': 'top'});
            })
            .then(function() {
                assertRangeDomain('yaxis', [-0.5, 1.5], [0, 1], [0.5, 1]);

                return Plotly.relayout(gd, {'yaxis.constrain': 'range'});
            })
            .then(function() {
                assertRangeDomain('xaxis', [-6.5, 1.5], [0, 1], [0, 1]);
                assertRangeDomain('yaxis', [-2.5, 1.5], [0, 1], [0, 1]);

                return Plotly.relayout(gd, {
                    'xaxis.autorange': true,
                    'xaxis.constrain': 'domain',
                    'xaxis.constraintoward': 'left',
                    'yaxis.autorange': true,
                    'yaxis.constrain': 'domain'
                });
            })
            .then(function() {
                assertRangeDomain('xaxis', [-0.5, 1.5], [0, 1], [0, 0.5]);
                assertRangeDomain('yaxis', [-0.5, 1.5], [0, 1], [0, 1]);

                return Plotly.relayout(gd, {'xaxis.range': [-3.5, 4.5]});
            })
            .then(function() {
                assertRangeDomain('xaxis', [-3.5, 4.5], [0, 1], [0, 1]);
                assertRangeDomain('yaxis', [-0.5, 1.5], [0, 1], [0.5, 1]);

                return Plotly.relayout(gd, {'xaxis.range': [0, 1]});
            })
            .then(function() {
                assertRangeDomain('xaxis', [0, 1], [0, 1], [0, 0.25]);
                assertRangeDomain('yaxis', [-0.5, 1.5], [0, 1], [0, 1]);
            })
            .catch(failTest)
            .then(done);
        });

        it('autoranges consistently with padding', function(done) {
            var xAutoPad = 0.09523809523809526;
            var xAutorange = [-xAutoPad, 1 + xAutoPad];
            var yAutoPad = 0.15476190476190477;
            var yAutorange = [-yAutoPad, 1 + yAutoPad];
            Plotly.plot(gd, [
                {y: [0, 1], mode: 'markers', marker: {size: 4}},
                {y: [0, 1], mode: 'markers', marker: {size: 4}, xaxis: 'x2', yaxis: 'y2'}
            ], {
                xaxis: {domain: [0, 0.5], constrain: 'domain'},
                yaxis: {constrain: 'domain', scaleanchor: 'x'},
                xaxis2: {domain: [0.5, 1], constrain: 'domain'},
                yaxis2: {constrain: 'domain', scaleanchor: 'x2'},
                // plot area 200x200px, so y axes should be squished to
                // (a little over due to autoranging) half their input domain
                width: 400,
                height: 400,
                margin: {l: 100, r: 100, t: 100, b: 100, p: 0},
                showlegend: false
            })
            .then(function() {
                assertRangeDomain('xaxis', xAutorange, [0, 0.5], [0, 0.5]);
                assertRangeDomain('yaxis', yAutorange, [0, 1], [0.225, 0.775]);
                assertRangeDomain('xaxis2', xAutorange, [0.5, 1], [0.5, 1]);
                assertRangeDomain('yaxis2', yAutorange, [0, 1], [0.225, 0.775]);

                return Plotly.relayout(gd, {'xaxis.range': [-1, 2]});
            })
            .then(function() {
                assertRangeDomain('xaxis', [-1, 2], [0, 0.5], [0, 0.5]);
                assertRangeDomain('yaxis', [-0.39, 1.39], [0, 1], [0.3516667, 0.6483333]);
                assertRangeDomain('xaxis2', xAutorange, [0.5, 1], [0.5, 1]);
                assertRangeDomain('yaxis2', yAutorange, [0, 1], [0.225, 0.775]);

                return Plotly.relayout(gd, {'xaxis.autorange': true});
            })
            .then(function() {
                assertRangeDomain('xaxis', xAutorange, [0, 0.5], [0, 0.5]);
                assertRangeDomain('yaxis', yAutorange, [0, 1], [0.225, 0.775]);
                assertRangeDomain('xaxis2', xAutorange, [0.5, 1], [0.5, 1]);
                assertRangeDomain('yaxis2', yAutorange, [0, 1], [0.225, 0.775]);
            })
            .catch(failTest)
            .then(done);
        });

        it('can constrain date axes', function(done) {
            Plotly.plot(gd, [{
                x: ['2001-01-01', '2002-01-01'],
                y: ['2001-01-01', '2002-01-01'],
                mode: 'markers',
                marker: {size: 4}
            }], {
                yaxis: {scaleanchor: 'x'},
                width: 400,
                height: 300,
                margin: {l: 100, r: 100, t: 100, b: 100, p: 0}
            })
            .then(function() {
                assertRangeDomain('xaxis', ['2000-04-23 23:25:42.8572', '2002-09-10 00:34:17.1428'], [0, 1], [0, 1]);
                assertRangeDomain('yaxis', ['2000-11-27 05:42:51.4286', '2002-02-04 18:17:08.5714'], [0, 1], [0, 1]);

                return Plotly.relayout(gd, {
                    'xaxis.constrain': 'domain',
                    'yaxis.constrain': 'domain'
                });
            })
            .then(function() {
                // you'd have thought the x axis would end up exactly the same total size as y
                // (which would be domain [.25, .75]) but it doesn't, because the padding is
                // calculated as 5% of the original axis size, not of the constrained size.
                assertRangeDomain('xaxis', ['2000-11-05 12:17:08.5714', '2002-02-26 11:42:51.4286'], [0, 1], [0.225, 0.775]);
                assertRangeDomain('yaxis', ['2000-11-27 05:42:51.4286', '2002-02-04 18:17:08.5714'], [0, 1], [0, 1]);
            })
            .catch(failTest)
            .then(done);
        });

        it('can constrain category axes', function(done) {
            Plotly.plot(gd, [{
                x: ['a', 'b'],
                y: ['c', 'd'],
                mode: 'markers',
                marker: {size: 4}
            }], {
                yaxis: {scaleanchor: 'x'},
                width: 300,
                height: 400,
                margin: {l: 100, r: 100, t: 100, b: 100, p: 0}
            })
            .then(function() {
                assertRangeDomain('xaxis', [-0.095238095, 1.095238095], [0, 1], [0, 1]);
                assertRangeDomain('yaxis', [-0.69047619, 1.69047619], [0, 1], [0, 1]);

                return Plotly.relayout(gd, {
                    'xaxis.constrain': 'domain',
                    'yaxis.constrain': 'domain'
                });
            })
            .then(function() {
                assertRangeDomain('xaxis', [-0.095238095, 1.095238095], [0, 1], [0, 1]);
                assertRangeDomain('yaxis', [-0.1547619, 1.1547619], [0, 1], [0.225, 0.775]);
            })
            .catch(failTest)
            .then(done);
        });

        it('can constrain log axes', function(done) {
            Plotly.plot(gd, [{
                x: [1, 10],
                y: [1, 10],
                mode: 'markers',
                marker: {size: 4}
            }], {
                xaxis: {type: 'log'},
                yaxis: {type: 'log', scaleanchor: 'x'},
                width: 300,
                height: 400,
                margin: {l: 100, r: 100, t: 100, b: 100, p: 0}
            })
            .then(function() {
                assertRangeDomain('xaxis', [-0.095238095, 1.095238095], [0, 1], [0, 1]);
                assertRangeDomain('yaxis', [-0.69047619, 1.69047619], [0, 1], [0, 1]);

                return Plotly.relayout(gd, {
                    'xaxis.constrain': 'domain',
                    'yaxis.constrain': 'domain'
                });
            })
            .then(function() {
                assertRangeDomain('xaxis', [-0.095238095, 1.095238095], [0, 1], [0, 1]);
                assertRangeDomain('yaxis', [-0.1547619, 1.1547619], [0, 1], [0.225, 0.775]);
            })
            .catch(failTest)
            .then(done);
        });
    });

    describe('categoryorder', function() {

        var gd;

        beforeEach(function() {
            gd = createGraphDiv();
        });

        afterEach(destroyGraphDiv);

        describe('setting, or not setting categoryorder if it is not explicitly declared', function() {

            it('should set categoryorder to default if categoryorder and categoryarray are not supplied', function() {
                Plotly.plot(gd, [{x: ['c', 'a', 'e', 'b', 'd'], y: [15, 11, 12, 13, 14]}], {xaxis: {type: 'category'}});
                expect(gd._fullLayout.xaxis.categoryorder).toBe('trace');
                expect(gd._fullLayout.xaxis.categorarray).toBe(undefined);
            });

            it('should set categoryorder to default even if type is not set to category explicitly', function() {
                Plotly.plot(gd, [{x: ['c', 'a', 'e', 'b', 'd'], y: [15, 11, 12, 13, 14]}]);
                expect(gd._fullLayout.xaxis.categoryorder).toBe('trace');
                expect(gd._fullLayout.xaxis.categorarray).toBe(undefined);
            });

            it('should NOT set categoryorder to default if type is not category', function() {
                Plotly.plot(gd, [{x: ['c', 'a', 'e', 'b', 'd'], y: [15, 11, 12, 13, 14]}]);
                expect(gd._fullLayout.yaxis.categoryorder).toBe(undefined);
                expect(gd._fullLayout.xaxis.categorarray).toBe(undefined);
            });

            it('should set categoryorder to default if type is overridden to be category', function() {
                Plotly.plot(gd, [{x: [1, 2, 3, 4, 5], y: [15, 11, 12, 13, 14]}], {yaxis: {type: 'category'}});
                expect(gd._fullLayout.xaxis.categoryorder).toBe(undefined);
                expect(gd._fullLayout.yaxis.categorarray).toBe(undefined);
                expect(gd._fullLayout.yaxis.categoryorder).toBe('trace');
                expect(gd._fullLayout.yaxis.categorarray).toBe(undefined);
            });

        });

        describe('setting categoryorder to "array"', function() {

            it('should leave categoryorder on "array" if it is supplied', function() {
                Plotly.plot(gd, [{x: ['c', 'a', 'e', 'b', 'd'], y: [15, 11, 12, 13, 14]}], {
                    xaxis: {type: 'category', categoryorder: 'array', categoryarray: ['b', 'a', 'd', 'e', 'c']}
                });
                expect(gd._fullLayout.xaxis.categoryorder).toBe('array');
                expect(gd._fullLayout.xaxis.categoryarray).toEqual(['b', 'a', 'd', 'e', 'c']);
            });

            it('should switch categoryorder on "array" if it is not supplied but categoryarray is supplied', function() {
                Plotly.plot(gd, [{x: ['c', 'a', 'e', 'b', 'd'], y: [15, 11, 12, 13, 14]}], {
                    xaxis: {type: 'category', categoryarray: ['b', 'a', 'd', 'e', 'c']}
                });
                expect(gd._fullLayout.xaxis.categoryorder).toBe('array');
                expect(gd._fullLayout.xaxis.categoryarray).toEqual(['b', 'a', 'd', 'e', 'c']);
            });

            it('should revert categoryorder to "trace" if "array" is supplied but there is no list', function() {
                Plotly.plot(gd, [{x: ['c', 'a', 'e', 'b', 'd'], y: [15, 11, 12, 13, 14]}], {
                    xaxis: {type: 'category', categoryorder: 'array'}
                });
                expect(gd._fullLayout.xaxis.categoryorder).toBe('trace');
                expect(gd._fullLayout.xaxis.categorarray).toBe(undefined);
            });

        });

        describe('do not set categoryorder to "array" if list exists but empty', function() {

            it('should switch categoryorder to default if list is not supplied', function() {
                Plotly.plot(gd, [{x: ['c', 'a', 'e', 'b', 'd'], y: [15, 11, 12, 13, 14]}], {
                    xaxis: {type: 'category', categoryorder: 'array', categoryarray: []}
                });
                expect(gd._fullLayout.xaxis.categoryorder).toBe('trace');
                expect(gd._fullLayout.xaxis.categoryarray).toEqual([]);
            });

            it('should not switch categoryorder on "array" if categoryarray is supplied but empty', function() {
                Plotly.plot(gd, [{x: ['c', 'a', 'e', 'b', 'd'], y: [15, 11, 12, 13, 14]}], {
                    xaxis: {type: 'category', categoryarray: []}
                });
                expect(gd._fullLayout.xaxis.categoryorder).toBe('trace');
                expect(gd._fullLayout.xaxis.categoryarray).toEqual(undefined);
            });
        });

        describe('do NOT set categoryorder to "array" if it has some other proper value', function() {

            it('should use specified categoryorder if it is supplied even if categoryarray exists', function() {
                Plotly.plot(gd, [{x: ['c', 'a', 'e', 'b', 'd'], y: [15, 11, 12, 13, 14]}], {
                    xaxis: {type: 'category', categoryorder: 'trace', categoryarray: ['b', 'a', 'd', 'e', 'c']}
                });
                expect(gd._fullLayout.xaxis.categoryorder).toBe('trace');
                expect(gd._fullLayout.xaxis.categoryarray).toBe(undefined);
            });

            it('should use specified categoryorder if it is supplied even if categoryarray exists', function() {
                Plotly.plot(gd, [{x: ['c', 'a', 'e', 'b', 'd'], y: [15, 11, 12, 13, 14]}], {
                    xaxis: {type: 'category', categoryorder: 'category ascending', categoryarray: ['b', 'a', 'd', 'e', 'c']}
                });
                expect(gd._fullLayout.xaxis.categoryorder).toBe('category ascending');
                expect(gd._fullLayout.xaxis.categoryarray).toBe(undefined);
            });

            it('should use specified categoryorder if it is supplied even if categoryarray exists', function() {
                Plotly.plot(gd, [{x: ['c', 'a', 'e', 'b', 'd'], y: [15, 11, 12, 13, 14]}], {
                    xaxis: {type: 'category', categoryorder: 'category descending', categoryarray: ['b', 'a', 'd', 'e', 'c']}
                });
                expect(gd._fullLayout.xaxis.categoryorder).toBe('category descending');
                expect(gd._fullLayout.xaxis.categoryarray).toBe(undefined);
            });

        });

        describe('setting categoryorder to the default if the value is unexpected', function() {

            it('should switch categoryorder to "trace" if mode is supplied but invalid', function() {
                Plotly.plot(gd, [{x: ['c', 'a', 'e', 'b', 'd'], y: [15, 11, 12, 13, 14]}], {
                    xaxis: {type: 'category', categoryorder: 'invalid value'}
                });
                expect(gd._fullLayout.xaxis.categoryorder).toBe('trace');
                expect(gd._fullLayout.xaxis.categoryarray).toBe(undefined);
            });

            it('should switch categoryorder to "array" if mode is supplied but invalid and list is supplied', function() {
                Plotly.plot(gd, [{x: ['c', 'a', 'e', 'b', 'd'], y: [15, 11, 12, 13, 14]}], {
                    xaxis: {type: 'category', categoryorder: 'invalid value', categoryarray: ['b', 'a', 'd', 'e', 'c']}
                });
                expect(gd._fullLayout.xaxis.categoryorder).toBe('array');
                expect(gd._fullLayout.xaxis.categoryarray).toEqual(['b', 'a', 'd', 'e', 'c']);
            });

        });

    });

    describe('handleTickDefaults', function() {
        var data = [{ x: [1, 2, 3], y: [3, 4, 5] }],
            gd;

        beforeEach(function() {
            gd = createGraphDiv();
        });

        afterEach(destroyGraphDiv);

        it('should set defaults on bad inputs', function() {
            var layout = {
                yaxis: {
                    ticklen: 'invalid',
                    tickwidth: 'invalid',
                    tickcolor: 'invalid',
                    showticklabels: 'invalid',
                    tickfont: 'invalid',
                    tickangle: 'invalid'
                }
            };

            Plotly.plot(gd, data, layout);

            var yaxis = gd._fullLayout.yaxis;
            expect(yaxis.ticklen).toBe(5);
            expect(yaxis.tickwidth).toBe(1);
            expect(yaxis.tickcolor).toBe('#444');
            expect(yaxis.ticks).toBe('outside');
            expect(yaxis.showticklabels).toBe(true);
            expect(yaxis.tickfont).toEqual({ family: '"Open Sans", verdana, arial, sans-serif', size: 12, color: '#444' });
            expect(yaxis.tickangle).toBe('auto');
        });

        it('should use valid inputs', function() {
            var layout = {
                yaxis: {
                    ticklen: 10,
                    tickwidth: 5,
                    tickcolor: '#F00',
                    showticklabels: true,
                    tickfont: { family: 'Garamond', size: 72, color: '#0FF' },
                    tickangle: -20
                }
            };

            Plotly.plot(gd, data, layout);

            var yaxis = gd._fullLayout.yaxis;
            expect(yaxis.ticklen).toBe(10);
            expect(yaxis.tickwidth).toBe(5);
            expect(yaxis.tickcolor).toBe('#F00');
            expect(yaxis.ticks).toBe('outside');
            expect(yaxis.showticklabels).toBe(true);
            expect(yaxis.tickfont).toEqual({ family: 'Garamond', size: 72, color: '#0FF' });
            expect(yaxis.tickangle).toBe(-20);
        });

        it('should conditionally coerce based on showticklabels', function() {
            var layout = {
                yaxis: {
                    showticklabels: false,
                    tickangle: -90
                }
            };

            Plotly.plot(gd, data, layout);

            var yaxis = gd._fullLayout.yaxis;
            expect(yaxis.tickangle).toBeUndefined();
        });
    });

    describe('handleTickValueDefaults', function() {
        function mockSupplyDefaults(axIn, axOut, axType) {
            function coerce(attr, dflt) {
                return Lib.coerce(axIn, axOut, Cartesian.layoutAttributes, attr, dflt);
            }

            handleTickValueDefaults(axIn, axOut, coerce, axType);
        }

        it('should set default tickmode correctly', function() {
            var axIn = {},
                axOut = {};
            mockSupplyDefaults(axIn, axOut, 'linear');
            expect(axOut.tickmode).toBe('auto');

            axIn = {tickmode: 'array', tickvals: 'stuff'};
            axOut = {};
            mockSupplyDefaults(axIn, axOut, 'linear');
            expect(axOut.tickmode).toBe('auto');

            axIn = {tickmode: 'array', tickvals: [1, 2, 3]};
            axOut = {};
            mockSupplyDefaults(axIn, axOut, 'date');
            expect(axOut.tickmode).toBe('auto');

            axIn = {tickvals: [1, 2, 3]};
            axOut = {};
            mockSupplyDefaults(axIn, axOut, 'linear');
            expect(axOut.tickmode).toBe('array');

            axIn = {dtick: 1};
            axOut = {};
            mockSupplyDefaults(axIn, axOut, 'linear');
            expect(axOut.tickmode).toBe('linear');
        });

        it('should set nticks iff tickmode=auto', function() {
            var axIn = {},
                axOut = {};
            mockSupplyDefaults(axIn, axOut, 'linear');
            expect(axOut.nticks).toBe(0);

            axIn = {tickmode: 'auto', nticks: 5};
            axOut = {};
            mockSupplyDefaults(axIn, axOut, 'linear');
            expect(axOut.nticks).toBe(5);

            axIn = {tickmode: 'linear', nticks: 15};
            axOut = {};
            mockSupplyDefaults(axIn, axOut, 'linear');
            expect(axOut.nticks).toBe(undefined);
        });

        it('should set tick0 and dtick iff tickmode=linear', function() {
            var axIn = {tickmode: 'auto', tick0: 1, dtick: 1},
                axOut = {};
            mockSupplyDefaults(axIn, axOut, 'linear');
            expect(axOut.tick0).toBe(undefined);
            expect(axOut.dtick).toBe(undefined);

            axIn = {tickvals: [1, 2, 3], tick0: 1, dtick: 1};
            axOut = {};
            mockSupplyDefaults(axIn, axOut, 'linear');
            expect(axOut.tick0).toBe(undefined);
            expect(axOut.dtick).toBe(undefined);

            axIn = {tick0: 2.71, dtick: 0.00828};
            axOut = {};
            mockSupplyDefaults(axIn, axOut, 'linear');
            expect(axOut.tick0).toBe(2.71);
            expect(axOut.dtick).toBe(0.00828);

            axIn = {tickmode: 'linear', tick0: 3.14, dtick: 0.00159};
            axOut = {};
            mockSupplyDefaults(axIn, axOut, 'linear');
            expect(axOut.tick0).toBe(3.14);
            expect(axOut.dtick).toBe(0.00159);
        });

        it('should handle tick0 and dtick for date axes', function() {
            var someMs = 123456789,
                someMsDate = Lib.ms2DateTimeLocal(someMs),
                oneDay = 24 * 3600 * 1000,
                axIn = {tick0: someMs, dtick: String(3 * oneDay)},
                axOut = {};
            mockSupplyDefaults(axIn, axOut, 'date');
            expect(axOut.tick0).toBe(someMsDate);
            expect(axOut.dtick).toBe(3 * oneDay);

            var someDate = '2011-12-15 13:45:56';
            axIn = {tick0: someDate, dtick: 'M15'};
            axOut = {};
            mockSupplyDefaults(axIn, axOut, 'date');
            expect(axOut.tick0).toBe(someDate);
            expect(axOut.dtick).toBe('M15');

            // dtick without tick0: get the right default
            axIn = {dtick: 'M12'};
            axOut = {};
            mockSupplyDefaults(axIn, axOut, 'date');
            expect(axOut.tick0).toBe('2000-01-01');
            expect(axOut.dtick).toBe('M12');

            var errors = [];
            spyOn(Loggers, 'error').and.callFake(function(msg) {
                errors.push(msg);
            });

            // now some stuff that shouldn't work, should give defaults
            [
                ['next thursday', -1],
                ['123-45', 'L1'],
                ['', 'M0.5'],
                ['', 'M-1'],
                ['', '2000-01-01']
            ].forEach(function(v, i) {
                axIn = {tick0: v[0], dtick: v[1]};
                axOut = {};
                mockSupplyDefaults(axIn, axOut, 'date');
                expect(axOut.tick0).toBe('2000-01-01');
                expect(axOut.dtick).toBe(oneDay);
                expect(errors.length).toBe(i + 1);
            });
        });

        it('should handle tick0 and dtick for log axes', function() {
            var axIn = {tick0: '0.2', dtick: 0.3},
                axOut = {};
            mockSupplyDefaults(axIn, axOut, 'log');
            expect(axOut.tick0).toBe(0.2);
            expect(axOut.dtick).toBe(0.3);

            ['D1', 'D2'].forEach(function(v) {
                axIn = {tick0: -1, dtick: v};
                axOut = {};
                mockSupplyDefaults(axIn, axOut, 'log');
                // tick0 gets ignored for D<n>
                expect(axOut.tick0).toBe(0);
                expect(axOut.dtick).toBe(v);
            });

            [
                [-1, 'L3'],
                ['0.2', 'L0.3'],
                [-1, 3],
                ['0.1234', '0.69238473']
            ].forEach(function(v) {
                axIn = {tick0: v[0], dtick: v[1]};
                axOut = {};
                mockSupplyDefaults(axIn, axOut, 'log');
                expect(axOut.tick0).toBe(Number(v[0]));
                expect(axOut.dtick).toBe((+v[1]) ? Number(v[1]) : v[1]);
            });

            // now some stuff that should not work, should give defaults
            [
                ['', -1],
                ['D1', 'D3'],
                ['', 'D0'],
                ['2011-01-01', 'L0'],
                ['', 'L-1']
            ].forEach(function(v) {
                axIn = {tick0: v[0], dtick: v[1]};
                axOut = {};
                mockSupplyDefaults(axIn, axOut, 'log');
                expect(axOut.tick0).toBe(0);
                expect(axOut.dtick).toBe(1);
            });

        });

        it('should set tickvals and ticktext iff tickmode=array', function() {
            var axIn = {tickmode: 'auto', tickvals: [1, 2, 3], ticktext: ['4', '5', '6']},
                axOut = {};
            mockSupplyDefaults(axIn, axOut, 'linear');
            expect(axOut.tickvals).toBe(undefined);
            expect(axOut.ticktext).toBe(undefined);

            axIn = {tickvals: [2, 4, 6, 8], ticktext: ['who', 'do', 'we', 'appreciate']};
            axOut = {};
            mockSupplyDefaults(axIn, axOut, 'linear');
            expect(axOut.tickvals).toEqual([2, 4, 6, 8]);
            expect(axOut.ticktext).toEqual(['who', 'do', 'we', 'appreciate']);
        });
    });

    describe('saveRangeInitial', function() {
        var saveRangeInitial = Axes.saveRangeInitial;
        var gd, hasOneAxisChanged;

        beforeEach(function() {
            gd = {
                _fullLayout: {
                    xaxis: { range: [0, 0.5] },
                    yaxis: { range: [0, 0.5] },
                    xaxis2: { range: [0.5, 1] },
                    yaxis2: { range: [0.5, 1] },
                    _subplots: {xaxis: ['x', 'x2'], yaxis: ['y', 'y2'], cartesian: ['xy', 'x2y2']}
                }
            };
        });

        it('should save range when autosize turned off and rangeInitial isn\'t defined', function() {
            ['xaxis', 'yaxis', 'xaxis2', 'yaxis2'].forEach(function(ax) {
                gd._fullLayout[ax].autorange = false;
            });

            hasOneAxisChanged = saveRangeInitial(gd);

            expect(hasOneAxisChanged).toBe(true);
            expect(gd._fullLayout.xaxis._rangeInitial).toEqual([0, 0.5]);
            expect(gd._fullLayout.yaxis._rangeInitial).toEqual([0, 0.5]);
            expect(gd._fullLayout.xaxis2._rangeInitial).toEqual([0.5, 1]);
            expect(gd._fullLayout.yaxis2._rangeInitial).toEqual([0.5, 1]);
        });

        it('should not overwrite saved range if rangeInitial is defined', function() {
            ['xaxis', 'yaxis', 'xaxis2', 'yaxis2'].forEach(function(ax) {
                gd._fullLayout[ax]._rangeInitial = gd._fullLayout[ax].range.slice();
                gd._fullLayout[ax].range = [0, 1];
            });

            hasOneAxisChanged = saveRangeInitial(gd);

            expect(hasOneAxisChanged).toBe(false);
            expect(gd._fullLayout.xaxis._rangeInitial).toEqual([0, 0.5]);
            expect(gd._fullLayout.yaxis._rangeInitial).toEqual([0, 0.5]);
            expect(gd._fullLayout.xaxis2._rangeInitial).toEqual([0.5, 1]);
            expect(gd._fullLayout.yaxis2._rangeInitial).toEqual([0.5, 1]);
        });

        it('should save range when overwrite option is on and range has changed', function() {
            ['xaxis', 'yaxis', 'xaxis2', 'yaxis2'].forEach(function(ax) {
                gd._fullLayout[ax]._rangeInitial = gd._fullLayout[ax].range.slice();
            });
            gd._fullLayout.xaxis2.range = [0.2, 0.4];

            hasOneAxisChanged = saveRangeInitial(gd, true);
            expect(hasOneAxisChanged).toBe(true);
            expect(gd._fullLayout.xaxis._rangeInitial).toEqual([0, 0.5]);
            expect(gd._fullLayout.yaxis._rangeInitial).toEqual([0, 0.5]);
            expect(gd._fullLayout.xaxis2._rangeInitial).toEqual([0.2, 0.4]);
            expect(gd._fullLayout.yaxis2._rangeInitial).toEqual([0.5, 1]);
        });
    });

    describe('list', function() {
        var listFunc = Axes.list;
        var gd;

        it('returns empty array when no fullLayout is present', function() {
            gd = {};

            expect(listFunc(gd)).toEqual([]);
        });

        it('returns array of axes in fullLayout', function() {
            gd = {
                _fullLayout: {
                    _subplots: {xaxis: ['x'], yaxis: ['y', 'y2']},
                    xaxis: { _id: 'x' },
                    yaxis: { _id: 'y' },
                    yaxis2: { _id: 'y2' }
                }
            };

            expect(listFunc(gd))
                .toEqual([{ _id: 'x' }, { _id: 'y' }, { _id: 'y2' }]);
        });

        it('returns array of axes, including the ones in scenes', function() {
            gd = {
                _fullLayout: {
                    _subplots: {xaxis: [], yaxis: [], gl3d: ['scene', 'scene2']},
                    scene: {
                        xaxis: { _id: 'x' },
                        yaxis: { _id: 'y' },
                        zaxis: { _id: 'z' }
                    },
                    scene2: {
                        xaxis: { _id: 'x' },
                        yaxis: { _id: 'y' },
                        zaxis: { _id: 'z' }
                    }
                }
            };

            expect(listFunc(gd))
                .toEqual([
                    { _id: 'x' }, { _id: 'y' }, { _id: 'z' },
                    { _id: 'x' }, { _id: 'y' }, { _id: 'z' }
                ]);
        });

        it('returns array of axes, excluding the ones in scenes with only2d option', function() {
            gd = {
                _fullLayout: {
                    _subplots: {xaxis: ['x2'], yaxis: ['y2'], gl3d: ['scene']},
                    scene: {
                        xaxis: { _id: 'x' },
                        yaxis: { _id: 'y' },
                        zaxis: { _id: 'z' }
                    },
                    xaxis2: { _id: 'x2' },
                    yaxis2: { _id: 'y2' }
                }
            };

            expect(listFunc(gd, '', true))
                .toEqual([{ _id: 'x2' }, { _id: 'y2' }]);
        });

        it('returns array of axes, of particular ax letter with axLetter option', function() {
            gd = {
                _fullLayout: {
                    _subplots: {xaxis: ['x2'], yaxis: ['y2'], gl3d: ['scene']},
                    scene: {
                        xaxis: { _id: 'x', _thisIs3d: true },
                        yaxis: { _id: 'y' },
                        zaxis: { _id: 'z' }
                    },
                    xaxis2: { _id: 'x2' },
                    yaxis2: { _id: 'y2' }
                }
            };

            expect(listFunc(gd, 'x'))
                .toEqual([{ _id: 'x2' }, { _id: 'x', _thisIs3d: true }]);
        });

    });

    describe('getSubplots', function() {
        var getSubplots = Axes.getSubplots;
        var gd = {
            _fullLayout: {
                _subplots: {
                    cartesian: ['x2y2'],
                    gl2d: ['xy']
                }
            }
        };

        it('returns only what was prepopulated in fullLayout._subplots', function() {
            expect(getSubplots(gd))
                .toEqual(['xy', 'x2y2']);
        });

        it('returns list of subplots ids of particular axis with ax option', function() {
            expect(getSubplots(gd, { _id: 'x' }))
                .toEqual(['xy']);
        });
    });

    describe('getAutoRange', function() {
        var getAutoRange = Axes.getAutoRange;
        var ax;

        it('returns reasonable range without explicit rangemode or autorange', function() {
            ax = {
                _min: [
                    {val: 1, pad: 20},
                    {val: 3, pad: 0},
                    {val: 2, pad: 10}
                ],
                _max: [
                    {val: 6, pad: 10},
                    {val: 7, pad: 0},
                    {val: 5, pad: 20},
                ],
                type: 'linear',
                _length: 100
            };

            expect(getAutoRange(ax)).toEqual([-0.5, 7]);
        });

        it('reverses axes', function() {
            ax = {
                _min: [
                    {val: 1, pad: 20},
                    {val: 3, pad: 0},
                    {val: 2, pad: 10}
                ],
                _max: [
                    {val: 6, pad: 10},
                    {val: 7, pad: 0},
                    {val: 5, pad: 20},
                ],
                type: 'linear',
                autorange: 'reversed',
                rangemode: 'normal',
                _length: 100
            };

            expect(getAutoRange(ax)).toEqual([7, -0.5]);
        });

        it('expands empty range', function() {
            ax = {
                _min: [
                    {val: 2, pad: 0}
                ],
                _max: [
                    {val: 2, pad: 0}
                ],
                type: 'linear',
                rangemode: 'normal',
                _length: 100
            };

            expect(getAutoRange(ax)).toEqual([1, 3]);
        });

        it('returns a lower bound of 0 on rangemode tozero with positive points', function() {
            ax = {
                _min: [
                    {val: 1, pad: 20},
                    {val: 3, pad: 0},
                    {val: 2, pad: 10}
                ],
                _max: [
                    {val: 6, pad: 10},
                    {val: 7, pad: 0},
                    {val: 5, pad: 20},
                ],
                type: 'linear',
                rangemode: 'tozero',
                _length: 100
            };

            expect(getAutoRange(ax)).toEqual([0, 7]);
        });

        it('returns an upper bound of 0 on rangemode tozero with negative points', function() {
            ax = {
                _min: [
                    {val: -10, pad: 20},
                    {val: -8, pad: 0},
                    {val: -9, pad: 10}
                ],
                _max: [
                    {val: -5, pad: 20},
                    {val: -4, pad: 0},
                    {val: -6, pad: 10},
                ],
                type: 'linear',
                rangemode: 'tozero',
                _length: 100
            };

            expect(getAutoRange(ax)).toEqual([-12.5, 0]);
        });

        it('returns a positive and negative range on rangemode tozero with positive and negative points', function() {
            ax = {
                _min: [
                    {val: -10, pad: 20},
                    {val: -8, pad: 0},
                    {val: -9, pad: 10}
                ],
                _max: [
                    {val: 6, pad: 10},
                    {val: 7, pad: 0},
                    {val: 5, pad: 20},
                ],
                type: 'linear',
                rangemode: 'tozero',
                _length: 100
            };

            expect(getAutoRange(ax)).toEqual([-15, 10]);
        });

        it('reverses range after applying rangemode tozero', function() {
            ax = {
                _min: [
                    {val: 1, pad: 20},
                    {val: 3, pad: 0},
                    {val: 2, pad: 10}
                ],
                _max: [
                    {val: 6, pad: 20},
                    {val: 7, pad: 0},
                    {val: 5, pad: 10},
                ],
                type: 'linear',
                autorange: 'reversed',
                rangemode: 'tozero',
                _length: 100
            };

            expect(getAutoRange(ax)).toEqual([7.5, 0]);
        });

        it('expands empty positive range to something including 0 with rangemode tozero', function() {
            ax = {
                _min: [
                    {val: 5, pad: 0}
                ],
                _max: [
                    {val: 5, pad: 0}
                ],
                type: 'linear',
                rangemode: 'tozero',
                _length: 100
            };

            expect(getAutoRange(ax)).toEqual([0, 6]);
        });

        it('expands empty negative range to something including 0 with rangemode tozero', function() {
            ax = {
                _min: [
                    {val: -5, pad: 0}
                ],
                _max: [
                    {val: -5, pad: 0}
                ],
                type: 'linear',
                rangemode: 'tozero',
                _length: 100
            };

            expect(getAutoRange(ax)).toEqual([-6, 0]);
        });

        it('never returns a negative range when rangemode nonnegative is set with positive and negative points', function() {
            ax = {
                _min: [
                    {val: -10, pad: 20},
                    {val: -8, pad: 0},
                    {val: -9, pad: 10}
                ],
                _max: [
                    {val: 6, pad: 20},
                    {val: 7, pad: 0},
                    {val: 5, pad: 10},
                ],
                type: 'linear',
                rangemode: 'nonnegative',
                _length: 100
            };

            expect(getAutoRange(ax)).toEqual([0, 7.5]);
        });

        it('never returns a negative range when rangemode nonnegative is set with only negative points', function() {
            ax = {
                _min: [
                    {val: -10, pad: 20},
                    {val: -8, pad: 0},
                    {val: -9, pad: 10}
                ],
                _max: [
                    {val: -5, pad: 20},
                    {val: -4, pad: 0},
                    {val: -6, pad: 10},
                ],
                type: 'linear',
                rangemode: 'nonnegative',
                _length: 100
            };

            expect(getAutoRange(ax)).toEqual([0, 1]);
        });

        it('expands empty range to something nonnegative with rangemode nonnegative', function() {
            ax = {
                _min: [
                    {val: -5, pad: 0}
                ],
                _max: [
                    {val: -5, pad: 0}
                ],
                type: 'linear',
                rangemode: 'nonnegative',
                _length: 100
            };

            expect(getAutoRange(ax)).toEqual([0, 1]);
        });
    });

    describe('expand', function() {
        var expand = Axes.expand;
        var ax, data, options;

        // Axes.expand modifies ax, so this provides a simple
        // way of getting a new clean copy each time.
        function getDefaultAx() {
            return {
                autorange: true,
                c2l: Number,
                type: 'linear',
                _length: 100,
                _m: 1
            };
        }

        it('constructs simple ax._min and ._max correctly', function() {
            ax = getDefaultAx();
            data = [1, 4, 7, 2];

            expand(ax, data);

            expect(ax._min).toEqual([{val: 1, pad: 0}]);
            expect(ax._max).toEqual([{val: 7, pad: 0}]);
        });

        it('calls ax.setScale if necessary', function() {
            ax = {
                autorange: true,
                c2l: Number,
                type: 'linear',
                setScale: function() {}
            };
            spyOn(ax, 'setScale');

            expand(ax, [1]);

            expect(ax.setScale).toHaveBeenCalled();
        });

        it('handles symmetric pads as numbers', function() {
            ax = getDefaultAx();
            data = [1, 4, 2, 7];
            options = {
                vpad: 2,
                ppad: 10
            };

            expand(ax, data, options);

            expect(ax._min).toEqual([{val: -1, pad: 10}]);
            expect(ax._max).toEqual([{val: 9, pad: 10}]);
        });

        it('handles symmetric pads as number arrays', function() {
            ax = getDefaultAx();
            data = [1, 4, 2, 7];
            options = {
                vpad: [1, 10, 6, 3],
                ppad: [0, 15, 20, 10]
            };

            expand(ax, data, options);

            expect(ax._min).toEqual([{val: -6, pad: 15}, {val: -4, pad: 20}]);
            expect(ax._max).toEqual([{val: 14, pad: 15}, {val: 8, pad: 20}]);
        });

        it('handles separate pads as numbers', function() {
            ax = getDefaultAx();
            data = [1, 4, 2, 7];
            options = {
                vpadminus: 5,
                vpadplus: 4,
                ppadminus: 10,
                ppadplus: 20
            };

            expand(ax, data, options);

            expect(ax._min).toEqual([{val: -4, pad: 10}]);
            expect(ax._max).toEqual([{val: 11, pad: 20}]);
        });

        it('handles separate pads as number arrays', function() {
            ax = getDefaultAx();
            data = [1, 4, 2, 7];
            options = {
                vpadminus: [0, 3, 5, 1],
                vpadplus: [8, 2, 1, 1],
                ppadminus: [0, 30, 10, 20],
                ppadplus: [0, 0, 40, 20]
            };

            expand(ax, data, options);

            expect(ax._min).toEqual([{val: 1, pad: 30}, {val: -3, pad: 10}]);
            expect(ax._max).toEqual([{val: 9, pad: 0}, {val: 3, pad: 40}, {val: 8, pad: 20}]);
        });

        it('overrides symmetric pads with separate pads', function() {
            ax = getDefaultAx();
            data = [1, 5];
            options = {
                vpad: 1,
                ppad: 10,
                vpadminus: 2,
                vpadplus: 4,
                ppadminus: 20,
                ppadplus: 40
            };

            expand(ax, data, options);

            expect(ax._min).toEqual([{val: -1, pad: 20}]);
            expect(ax._max).toEqual([{val: 9, pad: 40}]);
        });

        it('adds 5% padding if specified by flag', function() {
            ax = getDefaultAx();
            data = [1, 5];
            options = {
                vpad: 1,
                ppad: 10,
                padded: true
            };

            expand(ax, data, options);

            expect(ax._min).toEqual([{val: 0, pad: 15}]);
            expect(ax._max).toEqual([{val: 6, pad: 15}]);
        });

        it('has lower bound zero with all positive data if tozero is sset', function() {
            ax = getDefaultAx();
            data = [2, 5];
            options = {
                vpad: 1,
                ppad: 10,
                tozero: true
            };

            expand(ax, data, options);

            expect(ax._min).toEqual([{val: 0, pad: 0}]);
            expect(ax._max).toEqual([{val: 6, pad: 10}]);
        });

        it('has upper bound zero with all negative data if tozero is set', function() {
            ax = getDefaultAx();
            data = [-7, -4];
            options = {
                vpad: 1,
                ppad: 10,
                tozero: true
            };

            expand(ax, data, options);

            expect(ax._min).toEqual([{val: -8, pad: 10}]);
            expect(ax._max).toEqual([{val: 0, pad: 0}]);
        });

        it('sets neither bound to zero with positive and negative data if tozero is set', function() {
            ax = getDefaultAx();
            data = [-7, 4];
            options = {
                vpad: 1,
                ppad: 10,
                tozero: true
            };

            expand(ax, data, options);

            expect(ax._min).toEqual([{val: -8, pad: 10}]);
            expect(ax._max).toEqual([{val: 5, pad: 10}]);
        });

        it('overrides padded with tozero', function() {
            ax = getDefaultAx();
            data = [2, 5];
            options = {
                vpad: 1,
                ppad: 10,
                tozero: true,
                padded: true
            };

            expand(ax, data, options);

            expect(ax._min).toEqual([{val: 0, pad: 0}]);
            expect(ax._max).toEqual([{val: 6, pad: 15}]);
        });

        it('should return early if no data is given', function() {
            ax = getDefaultAx();

            expand(ax);
            expect(ax._min).toBeUndefined();
            expect(ax._max).toBeUndefined();
        });

        it('should return early if `autorange` is falsy', function() {
            ax = getDefaultAx();
            data = [2, 5];

            ax.autorange = false;
            ax.rangeslider = { autorange: false };

            expand(ax, data, {});
            expect(ax._min).toBeUndefined();
            expect(ax._max).toBeUndefined();
        });

        it('should consider range slider `autorange`', function() {
            ax = getDefaultAx();
            data = [2, 5];

            ax.autorange = false;
            ax.rangeslider = { autorange: true };

            expand(ax, data, {});
            expect(ax._min).toEqual([{val: 2, pad: 0}]);
            expect(ax._max).toEqual([{val: 5, pad: 0}]);
        });
    });

    describe('calcTicks and tickText', function() {
        function mockCalc(ax) {
            ax.tickfont = {};
            Axes.setConvert(ax, {separators: '.,'});
            return Axes.calcTicks(ax).map(function(v) { return v.text; });
        }

        function mockHoverText(ax, x) {
            var xCalc = (ax.d2l_noadd || ax.d2l)(x);
            var tickTextObj = Axes.tickText(ax, xCalc, true);
            return tickTextObj.text;
        }

        function checkHovers(ax, specArray) {
            specArray.forEach(function(v) {
                expect(mockHoverText(ax, v[0]))
                    .toBe(v[1], ax.dtick + ' - ' + v[0]);
            });
        }

        it('reverts to "power" for SI/B exponentformat beyond the prefix range (linear case)', function() {
            var textOut = mockCalc({
                type: 'linear',
                tickmode: 'linear',
                exponentformat: 'B',
                showexponent: 'all',
                tick0: 0,
                dtick: 1e13,
                range: [8.5e13, 11.5e13]
            });

            expect(textOut).toEqual([
                '90T', '100T', '110T'
            ]);

            textOut = mockCalc({
                type: 'linear',
                tickmode: 'linear',
                exponentformat: 'B',
                showexponent: 'all',
                tick0: 0,
                dtick: 1e14,
                range: [8.5e14, 11.5e14]
            });

            expect(textOut).toEqual([
                '0.9×10<sup>15</sup>',
                '1×10<sup>15</sup>',
                '1.1×10<sup>15</sup>'
            ]);

            textOut = mockCalc({
                type: 'linear',
                tickmode: 'linear',
                exponentformat: 'SI',
                showexponent: 'all',
                tick0: 0,
                dtick: 1e-16,
                range: [8.5e-16, 11.5e-16]
            });

            expect(textOut).toEqual([
                '0.9f', '1f', '1.1f'
            ]);

            textOut = mockCalc({
                type: 'linear',
                tickmode: 'linear',
                exponentformat: 'SI',
                showexponent: 'all',
                tick0: 0,
                dtick: 1e-17,
                range: [8.5e-17, 11.5e-17]
            });

            expect(textOut).toEqual([
                '0.9×10<sup>\u221216</sup>',
                '1×10<sup>\u221216</sup>',
                '1.1×10<sup>\u221216</sup>'
            ]);
        });

        it('reverts to "power" for SI/B exponentformat beyond the prefix range (log case)', function() {
            var textOut = mockCalc({
                type: 'log',
                tickmode: 'linear',
                exponentformat: 'B',
                showexponent: 'all',
                tick0: 0,
                dtick: 1,
                range: [-18.5, 18.5]
            });

            expect(textOut).toEqual([
                '10<sup>\u221218</sup>',
                '10<sup>\u221217</sup>',
                '10<sup>\u221216</sup>',
                '1f', '10f', '100f', '1p', '10p', '100p', '1n', '10n', '100n',
                '1μ', '10μ', '100μ', '0.001', '0.01', '0.1', '1', '10', '100',
                '1000', '10k', '100k', '1M', '10M', '100M', '1B', '10B', '100B',
                '1T', '10T', '100T',
                '10<sup>15</sup>',
                '10<sup>16</sup>',
                '10<sup>17</sup>',
                '10<sup>18</sup>'
            ]);

            textOut = mockCalc({
                type: 'log',
                tickmode: 'linear',
                exponentformat: 'SI',
                showexponent: 'all',
                tick0: 0,
                dtick: 'D2',
                range: [7.9, 12.1]
            });

            expect(textOut).toEqual([
                '100M', '2', '5',
                '1G', '2', '5',
                '10G', '2', '5',
                '100G', '2', '5',
                '1T'
            ]);
        });

        it('provides a new date suffix whenever the suffix changes', function() {
            var ax = {
                type: 'date',
                tickmode: 'linear',
                tick0: '2000-01-01',
                dtick: 14 * 24 * 3600 * 1000, // 14 days
                range: ['1999-12-01', '2000-02-15']
            };
            var textOut = mockCalc(ax);

            var expectedText = [
                'Dec 4<br>1999',
                'Dec 18',
                'Jan 1<br>2000',
                'Jan 15',
                'Jan 29',
                'Feb 12'
            ];
            expect(textOut).toEqual(expectedText);
            expect(mockHoverText(ax, '1999-12-18 15:34:33.3'))
                .toBe('Dec 18, 1999, 15:34');

            ax = {
                type: 'date',
                tickmode: 'linear',
                tick0: '2000-01-01',
                dtick: 12 * 3600 * 1000, // 12 hours
                range: ['2000-01-03 11:00', '2000-01-06']
            };
            textOut = mockCalc(ax);

            expectedText = [
                '12:00<br>Jan 3, 2000',
                '00:00<br>Jan 4, 2000',
                '12:00',
                '00:00<br>Jan 5, 2000',
                '12:00',
                '00:00<br>Jan 6, 2000'
            ];
            expect(textOut).toEqual(expectedText);
            expect(mockHoverText(ax, '2000-01-04 15:34:33.3'))
                .toBe('Jan 4, 2000, 15:34:33');

            ax = {
                type: 'date',
                tickmode: 'linear',
                tick0: '2000-01-01',
                dtick: 1000, // 1 sec
                range: ['2000-02-03 23:59:57', '2000-02-04 00:00:02']
            };
            textOut = mockCalc(ax);

            expectedText = [
                '23:59:57<br>Feb 3, 2000',
                '23:59:58',
                '23:59:59',
                '00:00:00<br>Feb 4, 2000',
                '00:00:01',
                '00:00:02'
            ];
            expect(textOut).toEqual(expectedText);
            expect(mockHoverText(ax, '2000-02-04 00:00:00.123456'))
                .toBe('Feb 4, 2000, 00:00:00.1235');
            expect(mockHoverText(ax, '2000-02-04 00:00:00'))
                .toBe('Feb 4, 2000');
        });

        it('should give dates extra precision if tick0 is weird', function() {
            var ax = {
                type: 'date',
                tickmode: 'linear',
                tick0: '2000-01-01 00:05',
                dtick: 14 * 24 * 3600 * 1000, // 14 days
                range: ['1999-12-01', '2000-02-15']
            };
            var textOut = mockCalc(ax);

            var expectedText = [
                '00:05<br>Dec 4, 1999',
                '00:05<br>Dec 18, 1999',
                '00:05<br>Jan 1, 2000',
                '00:05<br>Jan 15, 2000',
                '00:05<br>Jan 29, 2000',
                '00:05<br>Feb 12, 2000'
            ];
            expect(textOut).toEqual(expectedText);
            expect(mockHoverText(ax, '2000-02-04 00:00:00.123456'))
                .toBe('Feb 4, 2000');
            expect(mockHoverText(ax, '2000-02-04 00:00:05.123456'))
                .toBe('Feb 4, 2000, 00:00:05');
        });

        it('should never give dates more than 100 microsecond precision', function() {
            var ax = {
                type: 'date',
                tickmode: 'linear',
                tick0: '2000-01-01',
                dtick: 1.1333,
                range: ['2000-01-01', '2000-01-01 00:00:00.01']
            };
            var textOut = mockCalc(ax);

            var expectedText = [
                '00:00:00<br>Jan 1, 2000',
                '00:00:00.0011',
                '00:00:00.0023',
                '00:00:00.0034',
                '00:00:00.0045',
                '00:00:00.0057',
                '00:00:00.0068',
                '00:00:00.0079',
                '00:00:00.0091'
            ];
            expect(textOut).toEqual(expectedText);
        });

        it('should handle edge cases with dates and tickvals', function() {
            var ax = {
                type: 'date',
                tickmode: 'array',
                tickvals: [
                    '2012-01-01',
                    new Date(2012, 2, 1).getTime(),
                    '2012-08-01 00:00:00',
                    '2012-10-01 12:00:00',
                    new Date(2013, 0, 1, 0, 0, 1).getTime(),
                    '2010-01-01', '2014-01-01' // off the axis
                ],
                // only the first two have text
                ticktext: ['New year', 'February'],

                // required to get calcTicks to run
                range: ['2011-12-10', '2013-01-23'],
                nticks: 10
            };
            var textOut = mockCalc(ax);

            var expectedText = [
                'New year',
                'February',
                'Aug 1, 2012',
                '12:00<br>Oct 1, 2012',
                '00:00:01<br>Jan 1, 2013'
            ];
            expect(textOut).toEqual(expectedText);
            expect(mockHoverText(ax, '2012-01-01'))
                .toBe('New year');
            expect(mockHoverText(ax, '2012-01-01 12:34:56.1234'))
                .toBe('Jan 1, 2012, 12:34:56');
        });

        it('should handle tickvals edge cases with linear and log axes', function() {
            ['linear', 'log'].forEach(function(axType) {
                var ax = {
                    type: axType,
                    tickmode: 'array',
                    tickvals: [1, 1.5, 2.6999999, 30, 39.999, 100, 0.1],
                    ticktext: ['One', '...and a half'],
                    // I'll be so happy when I can finally get rid of this switch!
                    range: axType === 'log' ? [-0.2, 1.8] : [0.5, 50],
                    nticks: 10
                };
                var textOut = mockCalc(ax);

                var expectedText = [
                    'One',
                    '...and a half', // the first two get explicit labels
                    '2.7', // 2.6999999 gets rounded to 2.7
                    '30',
                    '39.999' // 39.999 does not get rounded
                    // 10 and 0.1 are off scale
                ];
                expect(textOut).toEqual(expectedText, axType);
                expect(mockHoverText(ax, 1)).toBe('One');
                expect(mockHoverText(ax, 19.999)).toBe('19.999');
            });
        });

        it('should handle tickvals edge cases with category axes', function() {
            var ax = {
                type: 'category',
                _categories: ['a', 'b', 'c', 'd'],
                _categoriesMap: {'a': 0, 'b': 1, 'c': 2, 'd': 3},
                tickmode: 'array',
                tickvals: ['a', 1, 1.5, 'c', 2.7, 3, 'e', 4, 5, -2],
                ticktext: ['A!', 'B?', 'B->C'],
                range: [-0.5, 4.5],
                nticks: 10
            };
            var textOut = mockCalc(ax);

            var expectedText = [
                'A!', // category position, explicit text
                'B?', // integer position, explicit text
                'B->C', // non-integer position, explicit text
                'c', // category position, no text: use category
                'd', // non-integer position, no text: use closest category
                'd', // integer position, no text: use category
                '' // 4: number with no close category: leave blank
                   //    but still include it so we get a tick mark & grid
                // 'e', 5, -2: bad category and numbers out of range: omitted
            ];
            expect(textOut).toEqual(expectedText);
            expect(mockHoverText(ax, 0)).toBe('A!');
            expect(mockHoverText(ax, 2)).toBe('c');
            expect(mockHoverText(ax, 4)).toBe('');

            // make sure we didn't add any more categories accidentally
            expect(ax._categories).toEqual(['a', 'b', 'c', 'd']);
        });

        it('should always start at year for date axis hover', function() {
            var ax = {
                type: 'date',
                tickmode: 'linear',
                tick0: '2000-01-01',
                dtick: 'M1200',
                range: ['1000-01-01', '3000-01-01'],
                nticks: 10
            };
            mockCalc(ax);

            checkHovers(ax, [
                ['2000-01-01', 'Jan 2000'],
                ['2000-01-01 11:00', 'Jan 2000'],
                ['2000-01-01 11:14', 'Jan 2000'],
                ['2000-01-01 11:00:15', 'Jan 2000'],
                ['2000-01-01 11:00:00.1', 'Jan 2000'],
                ['2000-01-01 11:00:00.0001', 'Jan 2000']
            ]);

            ax.dtick = 'M1';
            ax.range = ['1999-06-01', '2000-06-01'];
            mockCalc(ax);

            checkHovers(ax, [
                ['2000-01-01', 'Jan 1, 2000'],
                ['2000-01-01 11:00', 'Jan 1, 2000'],
                ['2000-01-01 11:14', 'Jan 1, 2000'],
                ['2000-01-01 11:00:15', 'Jan 1, 2000'],
                ['2000-01-01 11:00:00.1', 'Jan 1, 2000'],
                ['2000-01-01 11:00:00.0001', 'Jan 1, 2000']
            ]);

            ax.dtick = 24 * 3600000; // one day
            ax.range = ['1999-12-15', '2000-01-15'];
            mockCalc(ax);

            checkHovers(ax, [
                ['2000-01-01', 'Jan 1, 2000'],
                ['2000-01-01 11:00', 'Jan 1, 2000, 11:00'],
                ['2000-01-01 11:14', 'Jan 1, 2000, 11:14'],
                ['2000-01-01 11:00:15', 'Jan 1, 2000, 11:00'],
                ['2000-01-01 11:00:00.1', 'Jan 1, 2000, 11:00'],
                ['2000-01-01 11:00:00.0001', 'Jan 1, 2000, 11:00']
            ]);

            ax.dtick = 3600000; // one hour
            ax.range = ['1999-12-31', '2000-01-02'];
            mockCalc(ax);

            checkHovers(ax, [
                ['2000-01-01', 'Jan 1, 2000'],
                ['2000-01-01 11:00', 'Jan 1, 2000, 11:00'],
                ['2000-01-01 11:14', 'Jan 1, 2000, 11:14'],
                ['2000-01-01 11:00:15', 'Jan 1, 2000, 11:00:15'],
                ['2000-01-01 11:00:00.1', 'Jan 1, 2000, 11:00'],
                ['2000-01-01 11:00:00.0001', 'Jan 1, 2000, 11:00']
            ]);

            ax.dtick = 60000; // one minute
            ax.range = ['1999-12-31 23:00', '2000-01-01 01:00'];
            mockCalc(ax);

            checkHovers(ax, [
                ['2000-01-01', 'Jan 1, 2000'],
                ['2000-01-01 11:00', 'Jan 1, 2000, 11:00'],
                ['2000-01-01 11:14', 'Jan 1, 2000, 11:14'],
                ['2000-01-01 11:00:15', 'Jan 1, 2000, 11:00:15'],
                ['2000-01-01 11:00:00.1', 'Jan 1, 2000, 11:00'],
                ['2000-01-01 11:00:00.0001', 'Jan 1, 2000, 11:00']
            ]);

            ax.dtick = 1000; // one second
            ax.range = ['1999-12-31 23:59', '2000-01-01 00:01'];
            mockCalc(ax);

            checkHovers(ax, [
                ['2000-01-01', 'Jan 1, 2000'],
                ['2000-01-01 11:00', 'Jan 1, 2000, 11:00'],
                ['2000-01-01 11:14', 'Jan 1, 2000, 11:14'],
                ['2000-01-01 11:00:15', 'Jan 1, 2000, 11:00:15'],
                ['2000-01-01 11:00:00.1', 'Jan 1, 2000, 11:00:00.1'],
                ['2000-01-01 11:00:00.0001', 'Jan 1, 2000, 11:00:00.0001']
            ]);
        });

        it('avoids infinite loops due to rounding errors', function() {
            var textOut = mockCalc({
                type: 'linear',
                tickmode: 'linear',
                tick0: 1e200,
                dtick: 1e-200,
                range: [1e200, 2e200]
            });

            // This actually gives text '-Infinity' because it can't
            // calculate the first tick properly, but since it's not going to
            // be able to do any better with the rest, we don't much care.
            expect(textOut.length).toBe(1);
        });

        it('truncates at the greater of 1001 ticks or one per pixel', function() {
            var ax = {
                type: 'linear',
                tickmode: 'linear',
                tick0: 0,
                dtick: 1,
                range: [0, 1e6],
                _length: 100
            };

            expect(mockCalc(ax).length).toBe(1001);

            ax._length = 10000;

            expect(mockCalc(ax).length).toBe(10001);
        });

        it('never hides the exponent when in hover mode', function() {
            var ax = {
                type: 'linear',
                tickmode: 'linear',
                tick0: 0,
                dtick: 2e20,
                range: [0, 1.0732484076433121e21],
                _length: 270
            };

            mockCalc(ax);

            expect(mockHoverText(ax, 1e-21)).toBe('1×10<sup>−21</sup>');
            expect(mockHoverText(ax, 1)).toBe('1');
            expect(mockHoverText(ax, 1e21)).toBe('1×10<sup>21</sup>');
        });
    });

    describe('autoBin', function() {

        function _autoBin(x, ax, nbins) {
            ax._categories = [];
            ax._categoriesMap = {};
            Axes.setConvert(ax);

            var d = ax.makeCalcdata({ x: x }, 'x');

            return Axes.autoBin(d, ax, nbins, false, 'gregorian');
        }

        it('should auto bin categories', function() {
            var out = _autoBin(
                ['apples', 'oranges', 'bananas'],
                { type: 'category' }
            );

            expect(out).toEqual({
                start: -0.5,
                end: 2.5,
                size: 1,
                _count: 3
            });
        });

        it('should not error out for categories on linear axis', function() {
            var out = _autoBin(
                ['apples', 'oranges', 'bananas'],
                { type: 'linear' }
            );

            expect(out).toEqual({
                start: undefined,
                end: undefined,
                size: 2,
                _count: NaN
            });
        });

        it('should not error out for categories on log axis', function() {
            var out = _autoBin(
                ['apples', 'oranges', 'bananas'],
                { type: 'log' }
            );

            expect(out).toEqual({
                start: undefined,
                end: undefined,
                size: 2,
                _count: NaN
            });
        });

        it('should not error out for categories on date axis', function() {
            var out = _autoBin(
                ['apples', 'oranges', 'bananas'],
                { type: 'date' }
            );

            expect(out).toEqual({
                start: undefined,
                end: undefined,
                size: 2,
                _count: NaN
            });
        });

        it('should auto bin linear data', function() {
            var out = _autoBin(
                [1, 1, 2, 2, 3, 3, 4, 4],
                { type: 'linear' }
            );

            expect(out).toEqual({
                start: 0.5,
                end: 4.5,
                size: 1,
                _count: 4
            });
        });

        it('should auto bin linear data with nbins constraint', function() {
            var out = _autoBin(
                [1, 1, 2, 2, 3, 3, 4, 4],
                { type: 'linear' },
                2
            );

            // when size > 1 with all integers, we want the starting point to be
            // a half integer below the round number a tick would be at (in this case 0)
            // to approximate the half-open interval [) that's commonly used.
            expect(out).toEqual({
                start: -0.5,
                end: 5.5,
                size: 2,
                _count: 3
            });
        });
    });
});

function getZoomInButton(gd) {
    return selectButton(gd._fullLayout._modeBar, 'zoomIn2d');
}

function getZoomOutButton(gd) {
    return selectButton(gd._fullLayout._modeBar, 'zoomOut2d');
}

function getFormatter(format) {
    return d3.time.format.utc(format);
}

describe('Test Axes.getTickformat', function() {
    'use strict';

    it('get proper tickformatstop for linear axis', function() {
        var lineartickformatstops = [
            {
                dtickrange: [null, 1],
                value: '.f2',
            },
            {
                dtickrange: [1, 100],
                value: '.f1',
            },
            {
                dtickrange: [100, null],
                value: 'g',
            }
        ];
        expect(Axes.getTickFormat({
            type: 'linear',
            tickformatstops: lineartickformatstops,
            dtick: 0.1
        })).toEqual(lineartickformatstops[0].value);

        expect(Axes.getTickFormat({
            type: 'linear',
            tickformatstops: lineartickformatstops,
            dtick: 1
        })).toEqual(lineartickformatstops[0].value);

        expect(Axes.getTickFormat({
            type: 'linear',
            tickformatstops: lineartickformatstops,
            dtick: 99
        })).toEqual(lineartickformatstops[1].value);
        expect(Axes.getTickFormat({
            type: 'linear',
            tickformatstops: lineartickformatstops,
            dtick: 99999
        })).toEqual(lineartickformatstops[2].value);
    });

    it('get proper tickformatstop for date axis', function() {
        var MILLISECOND = 1;
        var SECOND = MILLISECOND * 1000;
        var MINUTE = SECOND * 60;
        var HOUR = MINUTE * 60;
        var DAY = HOUR * 24;
        var WEEK = DAY * 7;
        var MONTH = 'M1'; // or YEAR / 12;
        var YEAR = 'M12'; // or 365.25 * DAY;
        var datetickformatstops = [
            {
                dtickrange: [null, SECOND],
                value: '%H:%M:%S.%L ms' // millisecond
            },
            {
                dtickrange: [SECOND, MINUTE],
                value: '%H:%M:%S s' // second
            },
            {
                dtickrange: [MINUTE, HOUR],
                value: '%H:%M m' // minute
            },
            {
                dtickrange: [HOUR, DAY],
                value: '%H:%M h' // hour
            },
            {
                dtickrange: [DAY, WEEK],
                value: '%e. %b d' // day
            },
            {
                dtickrange: [WEEK, MONTH],
                value: '%e. %b w' // week
            },
            {
                dtickrange: [MONTH, YEAR],
                value: '%b \'%y M' // month
            },
            {
                dtickrange: [YEAR, null],
                value: '%Y Y' // year
            }
        ];
        expect(Axes.getTickFormat({
            type: 'date',
            tickformatstops: datetickformatstops,
            dtick: 100
        })).toEqual(datetickformatstops[0].value); // millisecond

        expect(Axes.getTickFormat({
            type: 'date',
            tickformatstops: datetickformatstops,
            dtick: 1000
        })).toEqual(datetickformatstops[0].value); // millisecond

        expect(Axes.getTickFormat({
            type: 'date',
            tickformatstops: datetickformatstops,
            dtick: 1000 * 60 * 60 * 3 // three hours
        })).toEqual(datetickformatstops[3].value); // hour

        expect(Axes.getTickFormat({
            type: 'date',
            tickformatstops: datetickformatstops,
            dtick: 1000 * 60 * 60 * 24 * 7 * 2 // two weeks
        })).toEqual(datetickformatstops[5].value); // week

        expect(Axes.getTickFormat({
            type: 'date',
            tickformatstops: datetickformatstops,
            dtick: 'M1'
        })).toEqual(datetickformatstops[5].value); // week

        expect(Axes.getTickFormat({
            type: 'date',
            tickformatstops: datetickformatstops,
            dtick: 'M5'
        })).toEqual(datetickformatstops[6].value); // month

        expect(Axes.getTickFormat({
            type: 'date',
            tickformatstops: datetickformatstops,
            dtick: 'M24'
        })).toEqual(datetickformatstops[7].value); // year
    });

    it('get proper tickformatstop for log axis', function() {
        var logtickformatstops = [
            {
                dtickrange: [null, 'L0.01'],
                value: '.f3',
            },
            {
                dtickrange: ['L0.01', 'L1'],
                value: '.f2',
            },
            {
                dtickrange: ['D1', 'D2'],
                value: '.f1',
            },
            {
                dtickrange: [1, null],
                value: 'g'
            }
        ];
        expect(Axes.getTickFormat({
            type: 'log',
            tickformatstops: logtickformatstops,
            dtick: 'L0.0001'
        })).toEqual(logtickformatstops[0].value);

        expect(Axes.getTickFormat({
            type: 'log',
            tickformatstops: logtickformatstops,
            dtick: 'L0.1'
        })).toEqual(logtickformatstops[1].value);

        expect(Axes.getTickFormat({
            type: 'log',
            tickformatstops: logtickformatstops,
            dtick: 'L2'
        })).toEqual(undefined);
        expect(Axes.getTickFormat({
            type: 'log',
            tickformatstops: logtickformatstops,
            dtick: 'D2'
        })).toEqual(logtickformatstops[2].value);
        expect(Axes.getTickFormat({
            type: 'log',
            tickformatstops: logtickformatstops,
            dtick: 1
        })).toEqual(logtickformatstops[3].value);
    });
});

describe('Test tickformatstops:', function() {
    'use strict';

    var mock = require('@mocks/tickformatstops.json');

    var mockCopy, gd;

    beforeEach(function() {
        gd = createGraphDiv();
        mockCopy = Lib.extendDeep({}, mock);
    });

    afterEach(destroyGraphDiv);

    it('handles zooming-in until milliseconds zoom level', function(done) {
        var promise = Plotly.plot(gd, mockCopy.data, mockCopy.layout);

        var testCount = 0;

        var zoomIn = function() {
            promise = promise.then(function() {
                getZoomInButton(gd).click();
                var xLabels = Axes.calcTicks(gd._fullLayout.xaxis);
                var formatter = getFormatter(Axes.getTickFormat(gd._fullLayout.xaxis));
                var expectedLabels = xLabels.map(function(d) {return formatter(new Date(d.x));});
                var actualLabels = xLabels.map(function(d) {return d.text;});
                expect(expectedLabels).toEqual(actualLabels);
                testCount++;

                if(gd._fullLayout.xaxis.dtick > 1) {
                    zoomIn();
                } else {
                    // make sure we tested as many levels as we thought we would
                    expect(testCount).toBe(32);
                    done();
                }
            });
        };
        zoomIn();
    });

    it('handles zooming-out until years zoom level', function(done) {
        var promise = Plotly.plot(gd, mockCopy.data, mockCopy.layout);

        var testCount = 0;

        var zoomOut = function() {
            promise = promise.then(function() {
                getZoomOutButton(gd).click();
                var xLabels = Axes.calcTicks(gd._fullLayout.xaxis);
                var formatter = getFormatter(Axes.getTickFormat(gd._fullLayout.xaxis));
                var expectedLabels = xLabels.map(function(d) {return formatter(new Date(d.x));});
                var actualLabels = xLabels.map(function(d) {return d.text;});
                expect(expectedLabels).toEqual(actualLabels);
                testCount++;

                if(typeof gd._fullLayout.xaxis.dtick === 'number' ||
                    typeof gd._fullLayout.xaxis.dtick === 'string' && parseInt(gd._fullLayout.xaxis.dtick.replace(/\D/g, '')) < 48) {
                    zoomOut();
                } else {
                    // make sure we tested as many levels as we thought we would
                    expect(testCount).toBe(5);
                    done();
                }
            });
        };
        zoomOut();
    });

    it('responds to hover', function(done) {
        var evt = { xpx: 270, ypx: 10 };

        Plotly.plot(gd, mockCopy.data, mockCopy.layout).then(function() {
            Fx.hover(gd, evt, 'xy');

            var hoverTrace = gd._hoverdata[0];
            var formatter = getFormatter(Axes.getTickFormat(gd._fullLayout.xaxis));

            expect(hoverTrace.curveNumber).toEqual(0);
            expect(hoverTrace.pointNumber).toEqual(3);
            expect(hoverTrace.x).toEqual('2005-04-01');
            expect(hoverTrace.y).toEqual(0);

            expect(d3.selectAll('g.axistext').size()).toEqual(1);
            expect(d3.selectAll('g.hovertext').size()).toEqual(1);
            expect(d3.selectAll('g.axistext').select('text').html()).toEqual(formatter(new Date(hoverTrace.x)));
            expect(d3.selectAll('g.hovertext').select('text').html()).toEqual('0');
        })
        .catch(failTest)
        .then(done);
    });

    it('doesn\'t fail on bad input', function(done) {
        var promise = Plotly.plot(gd, mockCopy.data, mockCopy.layout);

        [1, {a: 1, b: 2}, 'boo'].forEach(function(v) {
            promise = promise.then(function() {
                return Plotly.relayout(gd, {'xaxis.tickformatstops': v});
            }).then(function() {
                expect(gd._fullLayout.xaxis.tickformatstops).toEqual([]);
            });
        });

        promise
        .catch(failTest)
        .then(done);
    });
});<|MERGE_RESOLUTION|>--- conflicted
+++ resolved
@@ -270,72 +270,6 @@
             expect(layoutOut.xaxis.zerolinecolor).toBe(undefined);
         });
 
-<<<<<<< HEAD
-        it('should detect orphan axes (lone axes case)', function() {
-            layoutIn = {
-                xaxis: {},
-                yaxis: {}
-            };
-            fullData = [];
-
-            supplyLayoutDefaults(layoutIn, layoutOut, fullData);
-            expect(layoutOut._basePlotModules[0].name).toEqual('cartesian');
-        });
-
-        it('should detect orphan axes (gl2d trace conflict case)', function() {
-            layoutIn = {
-                xaxis: {},
-                yaxis: {}
-            };
-            fullData = [{
-                type: 'scattergl',
-                xaxis: 'x',
-                yaxis: 'y'
-            }];
-
-            supplyLayoutDefaults(layoutIn, layoutOut, fullData);
-            expect(layoutOut._basePlotModules[0].name).toEqual('cartesian');
-        });
-
-        it('should detect orphan axes (gl2d + cartesian case)', function() {
-            layoutIn = {
-                xaxis2: {},
-                yaxis2: {}
-            };
-            fullData = [{
-                type: 'scattergl',
-                xaxis: 'x',
-                yaxis: 'y'
-            }];
-
-            supplyLayoutDefaults(layoutIn, layoutOut, fullData);
-            expect(layoutOut._basePlotModules[0].name).toEqual('cartesian');
-        });
-
-        it('should detect orphan axes (gl3d present case)', function() {
-            layoutIn = {
-                xaxis: {},
-                yaxis: {}
-            };
-            layoutOut._basePlotModules = [ { name: 'gl3d' }];
-
-            supplyLayoutDefaults(layoutIn, layoutOut, fullData);
-            expect(layoutOut._basePlotModules).toEqual([ { name: 'gl3d' }]);
-        });
-
-        it('should detect orphan axes (geo present case)', function() {
-            layoutIn = {
-                xaxis: {},
-                yaxis: {}
-            };
-            layoutOut._basePlotModules = [ { name: 'geo' }];
-
-            supplyLayoutDefaults(layoutIn, layoutOut, fullData);
-            expect(layoutOut._basePlotModules).toEqual([ { name: 'geo' }]);
-        });
-
-=======
->>>>>>> 5e169921
         it('should use \'axis.color\' as default for \'axis.titlefont.color\'', function() {
             layoutIn = {
                 xaxis: { color: 'red' },
