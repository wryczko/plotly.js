--- conflicted
+++ resolved
@@ -97,37 +97,13 @@
             if(hoverinfoParts.indexOf('name') === -1) lastPicked.name = undefined;
         }
 
-<<<<<<< HEAD
-        Fx.loneHover({
-            x: (0.5 + 0.5 * pdata[0] / pdata[3]) * width,
-            y: (0.5 - 0.5 * pdata[1] / pdata[3]) * height,
-            xLabel: xVal,
-            yLabel: yVal,
-            zLabel: zVal,
-            text: selection.textLabel,
-            name: lastPicked.name,
-            color: lastPicked.color
-        }, {
-            container: svgContainer
-        });
-
-        var eventType = (selection.buttons) ? 'plotly_click' : 'plotly_hover',
-            eventData = makeEventData(xVal, yVal, zVal, trace, selection);
-
-        scene.graphDiv.emit(eventType, eventData);
-        oldEventData = eventData;
-    }
-    else {
-        Fx.loneUnhover(svgContainer);
-        scene.graphDiv.emit('plotly_unhover', oldEventData);
-=======
         if(scene.fullSceneLayout.hovermode) {
             Fx.loneHover({
                 x: (0.5 + 0.5 * pdata[0] / pdata[3]) * width,
                 y: (0.5 - 0.5 * pdata[1] / pdata[3]) * height,
-                xLabel: formatter('xaxis', selection.traceCoordinate[0]),
-                yLabel: formatter('yaxis', selection.traceCoordinate[1]),
-                zLabel: formatter('zaxis', selection.traceCoordinate[2]),
+                xLabel: xVal,
+                yLabel: yVal,
+                zLabel: zVal,
                 text: selection.textLabel,
                 name: lastPicked.name,
                 color: lastPicked.color
@@ -135,7 +111,16 @@
                 container: svgContainer
             });
         }
->>>>>>> 5d35fd6e
+
+        var eventType = (selection.buttons) ? 'plotly_click' : 'plotly_hover',
+            eventData = makeEventData(xVal, yVal, zVal, trace, selection);
+
+        scene.graphDiv.emit(eventType, eventData);
+        oldEventData = eventData;
+    }
+    else {
+        Fx.loneUnhover(svgContainer);
+        scene.graphDiv.emit('plotly_unhover', oldEventData);
     }
 }
 
