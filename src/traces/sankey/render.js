/**
* Copyright 2012-2019, Plotly, Inc.
* All rights reserved.
*
* This source code is licensed under the MIT license found in the
* LICENSE file in the root directory of this source tree.
*/

'use strict';

var c = require('./constants');
var d3 = require('d3');
var tinycolor = require('tinycolor2');
var Color = require('../../components/color');
var Drawing = require('../../components/drawing');
var d3Sankey = require('d3-sankey');
var d3SankeyCircular = require('d3-sankey-circular');
var d3Force = require('d3-force');
var Lib = require('../../lib');
var gup = require('../../lib/gup');
var keyFun = gup.keyFun;
var repeat = gup.repeat;
var unwrap = gup.unwrap;
<<<<<<< HEAD
var interpolateNumber = require('d3-interpolate').interpolateNumber;
=======

// basic data utilities

function persistOriginalPlace(nodes) {
    var i;
    var distinctLayerPositions = [];
    for(i = 0; i < nodes.length; i++) {
        nodes[i].originalX = nodes[i].x;
        nodes[i].originalY = nodes[i].y;
        if(distinctLayerPositions.indexOf(nodes[i].x) === -1) {
            distinctLayerPositions.push(nodes[i].x);
        }
    }
    distinctLayerPositions.sort(function(a, b) {return a - b;});
    for(i = 0; i < nodes.length; i++) {
        nodes[i].originalLayerIndex = distinctLayerPositions.indexOf(nodes[i].originalX);
        nodes[i].originalLayer = nodes[i].originalLayerIndex / (distinctLayerPositions.length - 1);
    }
}

function saveCurrentDragPosition(d) {
    d.lastDraggedX = d.x;
    d.lastDraggedY = d.y;
}

function sameLayer(d) {
    return function(n) {return n.node.originalX === d.node.originalX;};
}

function switchToForceFormat(nodes) {
    // force uses x, y as centers
    for(var i = 0; i < nodes.length; i++) {
        nodes[i].y = nodes[i].y + nodes[i].dy / 2;
    }
}

function switchToSankeyFormat(nodes) {
    // sankey uses x, y as top left
    for(var i = 0; i < nodes.length; i++) {
        nodes[i].y = nodes[i].y - nodes[i].dy / 2;
    }
}
>>>>>>> 673b542f

// view models

function sankeyModel(layout, d, traceIndex) {
    var calcData = unwrap(d);
    var trace = calcData.trace;
    var domain = trace.domain;
    var horizontal = trace.orientation === 'h';
    var nodePad = trace.node.pad;
    var nodeThickness = trace.node.thickness;

    var width = layout.width * (domain.x[1] - domain.x[0]);
    var height = layout.height * (domain.y[1] - domain.y[0]);

    var nodes = calcData._nodes;
    var links = calcData._links;

    var circular = calcData.circular;
    var sankey;
    if(circular) {
        sankey = d3SankeyCircular
            .sankeyCircular()
            .circularLinkGap(2)
            .nodeId(function(d) {
                return d.pointNumber;
            });
    } else {
        sankey = d3Sankey.sankey();
    }

    sankey
      .iterations(c.sankeyIterations)
      .size(horizontal ? [width, height] : [height, width])
      .nodeWidth(nodeThickness)
      .nodePadding(nodePad)
      .nodes(nodes)
      .links(links);

    var graph = sankey();

    if(sankey.nodePadding() < nodePad) {
        Lib.warn('node.pad was reduced to ', sankey.nodePadding(), ' to fit within the figure.');
    }

<<<<<<< HEAD
=======
    var node;
    var sankeyNodes = sankey.nodes();
    for(var n = 0; n < sankeyNodes.length; n++) {
        node = sankeyNodes[n];
        node.width = width;
        node.height = height;
    }

    switchToForceFormat(nodes);

>>>>>>> 673b542f
    return {
        circular: circular,
        key: traceIndex,
        trace: trace,
        guid: Math.floor(1e12 * (1 + Math.random())),
        horizontal: horizontal,
        width: width,
        height: height,
        nodePad: trace.node.pad,
        nodeLineColor: trace.node.line.color,
        nodeLineWidth: trace.node.line.width,
        linkLineColor: trace.link.line.color,
        linkLineWidth: trace.link.line.width,
        valueFormat: trace.valueformat,
        valueSuffix: trace.valuesuffix,
        textFont: trace.textfont,
        translateX: domain.x[0] * layout.width + layout.margin.l,
        translateY: layout.height - domain.y[1] * layout.height + layout.margin.t,
        dragParallel: horizontal ? height : width,
        dragPerpendicular: horizontal ? width : height,
        arrangement: trace.arrangement,
        sankey: sankey,
        graph: graph,
        forceLayouts: {},
        interactionState: {
            dragInProgress: false,
            hovered: false
        }
    };
}

function linkModel(d, l, i) {
    var tc = tinycolor(l.color);
    var basicKey = l.source.label + '|' + l.target.label;
    var key = basicKey + '__' + i;

    // for event data
    l.trace = d.trace;
    l.curveNumber = d.trace.index;

    return {
        circular: d.circular,
        key: key,
        traceId: d.key,
        pointNumber: l.pointNumber,
        link: l,
        tinyColorHue: Color.tinyRGB(tc),
        tinyColorAlpha: tc.getAlpha(),
        linkLineColor: d.linkLineColor,
        linkLineWidth: d.linkLineWidth,
        valueFormat: d.valueFormat,
        valueSuffix: d.valueSuffix,
        sankey: d.sankey,
        interactionState: d.interactionState
    };
}

<<<<<<< HEAD
function linkPath() {
    var curvature = 0.5;
    function path(d) {
        if(d.circular) {
            return d.link.path;
        } else {
            var x0 = d.link.source.x1,
                x1 = d.link.target.x0,
                xi = interpolateNumber(x0, x1),
                x2 = xi(curvature),
                x3 = xi(1 - curvature),
                y0a = d.link.y0 - d.link.width / 2,
                y0b = d.link.y0 + d.link.width / 2,
                y1a = d.link.y1 - d.link.width / 2,
                y1b = d.link.y1 + d.link.width / 2;
            return 'M' + x0 + ',' + y0a +
                 'C' + x2 + ',' + y0a +
                 ' ' + x3 + ',' + y1a +
                 ' ' + x1 + ',' + y1a +
                 'L' + x1 + ',' + y1b +
                 'C' + x3 + ',' + y1b +
                 ' ' + x2 + ',' + y0b +
                 ' ' + x0 + ',' + y0b +
                 'Z';
        }
    }
    return path;
}

function nodeModel(d, n, i) {
    var tc = tinycolor(n.color),
        zoneThicknessPad = c.nodePadAcross,
        zoneLengthPad = d.nodePad / 2,
        visibleThickness = n.x1 - n.x0,
        visibleLength = Math.max(0.5, (n.y1 - n.y0));
=======
function nodeModel(uniqueKeys, d, n) {
    var tc = tinycolor(n.color);
    var zoneThicknessPad = c.nodePadAcross;
    var zoneLengthPad = d.nodePad / 2;
    var visibleThickness = n.dx;
    var visibleLength = Math.max(0.5, n.dy);
>>>>>>> 673b542f

    var basicKey = n.label;
    var key = basicKey + '__' + i;

    // for event data
    n.trace = d.trace;
    n.curveNumber = d.trace.index;

    // additionnal coordinates
    n.dx = n.x1 - n.x0;
    n.dy = n.y1 - n.y0;

    return {
        index: n.pointNumber,
        key: key,
        traceId: d.key,
        node: n,
        nodePad: d.nodePad,
        nodeLineColor: d.nodeLineColor,
        nodeLineWidth: d.nodeLineWidth,
        textFont: d.textFont,
        size: d.horizontal ? d.height : d.width,
        visibleWidth: Math.ceil(visibleThickness),
        visibleHeight: visibleLength,
        zoneX: -zoneThicknessPad,
        zoneY: -zoneLengthPad,
        zoneWidth: visibleThickness + 2 * zoneThicknessPad,
        zoneHeight: visibleLength + 2 * zoneLengthPad,
        labelY: d.horizontal ? n.dy / 2 + 1 : n.dx / 2 + 1,
        left: n.originalLayer === 1,
        sizeAcross: d.width,
        forceLayouts: d.forceLayouts,
        horizontal: d.horizontal,
        darkBackground: tc.getBrightness() <= 128,
        tinyColorHue: Color.tinyRGB(tc),
        tinyColorAlpha: tc.getAlpha(),
        valueFormat: d.valueFormat,
        valueSuffix: d.valueSuffix,
        sankey: d.sankey,
        graph: d.graph,
        arrangement: d.arrangement,
        uniqueNodeLabelPathId: [d.guid, d.key, key].join('_'),
        interactionState: d.interactionState
    };
}

// rendering snippets

function updateNodePositions(sankeyNode) {
    sankeyNode
        .attr('transform', function(d) {
            return 'translate(' + d.node.x0.toFixed(3) + ', ' + (d.node.y0).toFixed(3) + ')';
        });
}

function updateNodeShapes(sankeyNode) {
    sankeyNode.call(updateNodePositions);
}

function updateShapes(sankeyNode, sankeyLink) {
    sankeyNode.call(updateNodeShapes);
    sankeyLink.attr('d', linkPath());
}

function sizeNode(rect) {
    rect
      .attr('width', function(d) {return d.node.x1 - d.node.x0;})
      .attr('height', function(d) {return d.visibleHeight;});
}

function salientEnough(d) {return (d.link.width > 1 || d.linkLineWidth > 0);}

function sankeyTransform(d) {
    var offset = 'translate(' + d.translateX + ',' + d.translateY + ')';
    return offset + (d.horizontal ? 'matrix(1 0 0 1 0 0)' : 'matrix(0 1 1 0 0 0)');
}

function nodeCentering(d) {
    return 'translate(' + (d.horizontal ? 0 : d.labelY) + ' ' + (d.horizontal ? d.labelY : 0) + ')';
}

function textGuidePath(d) {
    return d3.svg.line()([
        [d.horizontal ? (d.left ? -d.sizeAcross : d.visibleWidth + c.nodeTextOffsetHorizontal) : c.nodeTextOffsetHorizontal, 0],
        [d.horizontal ? (d.left ? - c.nodeTextOffsetHorizontal : d.sizeAcross) : d.visibleHeight - c.nodeTextOffsetHorizontal, 0]
    ]);}

function sankeyInverseTransform(d) {return d.horizontal ? 'matrix(1 0 0 1 0 0)' : 'matrix(0 1 1 0 0 0)';}
function textFlip(d) {return d.horizontal ? 'scale(1 1)' : 'scale(-1 1)';}
function nodeTextColor(d) {return d.darkBackground && !d.horizontal ? 'rgb(255,255,255)' : 'rgb(0,0,0)';}
function nodeTextOffset(d) {return d.horizontal && d.left ? '100%' : '0%';}

// // event handling

function attachPointerEvents(selection, sankey, eventSet) {
    selection
        .on('.basic', null) // remove any preexisting handlers
        .on('mouseover.basic', function(d) {
            if(!d.interactionState.dragInProgress) {
                eventSet.hover(this, d, sankey);
                d.interactionState.hovered = [this, d];
            }
        })
        .on('mousemove.basic', function(d) {
            if(!d.interactionState.dragInProgress) {
                eventSet.follow(this, d);
                d.interactionState.hovered = [this, d];
            }
        })
        .on('mouseout.basic', function(d) {
            if(!d.interactionState.dragInProgress) {
                eventSet.unhover(this, d, sankey);
                d.interactionState.hovered = false;
            }
        })
        .on('click.basic', function(d) {
            if(d.interactionState.hovered) {
                eventSet.unhover(this, d, sankey);
                d.interactionState.hovered = false;
            }
            if(!d.interactionState.dragInProgress) {
                eventSet.select(this, d, sankey);
            }
        });
}

function attachDragHandler(sankeyNode, sankeyLink, callbacks) {
    var dragBehavior = d3.behavior.drag()
        .origin(function(d) {
            return {
                x: d.node.x0,
                y: d.node.y0
            };
        })

        .on('dragstart', function(d) {
            if(d.arrangement === 'fixed') return;
            Lib.raiseToTop(this);
            d.interactionState.dragInProgress = d.node;

            saveCurrentDragPosition(d.node);
            if(d.interactionState.hovered) {
                callbacks.nodeEvents.unhover.apply(0, d.interactionState.hovered);
                d.interactionState.hovered = false;
            }
            if(d.arrangement === 'snap') {
                var forceKey = d.traceId + '|' + d.key;
                if(d.forceLayouts[forceKey]) {
                    d.forceLayouts[forceKey].alpha(1);
                } else { // make a forceLayout if needed
                    attachForce(sankeyNode, forceKey, d);
                }
                startForce(sankeyNode, sankeyLink, d, forceKey);
            }
        })

        .on('drag', function(d) {
            if(d.arrangement === 'fixed') return;
            var x = d3.event.x;
            var y = d3.event.y;
            if(d.arrangement === 'snap') {
                d.node.x0 = x - d.visibleWidth / 2;
                d.node.x1 = x + d.visibleWidth / 2;
                d.node.y0 = y - d.visibleHeight / 2;
                d.node.y1 = y + d.visibleHeight / 2;
            } else {
                if(d.arrangement === 'freeform') {
                    d.node.x0 = x - d.visibleWidth / 2;
                    d.node.x1 = x + d.visibleWidth / 2;
                    // d.x0 = x;
                }
                // d.node.y = Math.max(d.node.dy / 2, Math.min(d.size - d.node.dy / 2, y));
                d.node.y0 = Math.max(0, Math.min(d.size - d.visibleHeight, y));
                d.node.y1 = d.node.y0 + d.visibleHeight;
            }

            saveCurrentDragPosition(d.node);
            if(d.arrangement !== 'snap') {
                d.sankey.update(d.graph);
                updateShapes(sankeyNode.filter(sameLayer(d)), sankeyLink);
            }
        })

        .on('dragend', function(d) {
            d.interactionState.dragInProgress = false;
        });

    sankeyNode
        .on('.drag', null) // remove possible previous handlers
        .call(dragBehavior);
}

function attachForce(sankeyNode, forceKey, d) {
    // Attach force to nodes in the same column (same x coordinate)
    switchToForceFormat(d.graph.nodes);
    var nodes = d.graph.nodes.filter(function(n) {return n.originalX === d.node.originalX;});
    d.forceLayouts[forceKey] = d3Force.forceSimulation(nodes)
        .alphaDecay(0)
        .force('collide', d3Force.forceCollide()
            .radius(function(n) {return n.dy / 2 + d.nodePad / 2;})
            .strength(1)
            .iterations(c.forceIterations))
        .force('constrain', snappingForce(sankeyNode, forceKey, nodes, d))
        .stop();
}

function startForce(sankeyNode, sankeyLink, d, forceKey) {
    window.requestAnimationFrame(function faster() {
        var i;
        for(i = 0; i < c.forceTicksPerFrame; i++) {
            d.forceLayouts[forceKey].tick();
        }

        var nodes = d.graph.nodes;
        switchToSankeyFormat(nodes);

        d.sankey.update(d.graph);
        updateShapes(sankeyNode.filter(sameLayer(d)), sankeyLink);

        if(d.forceLayouts[forceKey].alpha() > 0) {
            window.requestAnimationFrame(faster);
        }
    });
}

function snappingForce(sankeyNode, forceKey, nodes, d) {
    return function _snappingForce() {
        var maxVelocity = 0;
        for(var i = 0; i < nodes.length; i++) {
            var n = nodes[i];
            if(n === d.interactionState.dragInProgress) { // constrain node position to the dragging pointer
                n.x = n.lastDraggedX;
                n.y = n.lastDraggedY;
            } else {
                n.vx = (n.originalX - n.x) / c.forceTicksPerFrame; // snap to layer
                n.y = Math.min(d.size - n.dy / 2, Math.max(n.dy / 2, n.y)); // constrain to extent
            }
            maxVelocity = Math.max(maxVelocity, Math.abs(n.vx), Math.abs(n.vy));
        }
        if(!d.interactionState.dragInProgress && maxVelocity < 0.1 && d.forceLayouts[forceKey].alpha() > 0) {
            d.forceLayouts[forceKey].alpha(0);
        }
    };
}

// basic data utilities

function persistOriginalPlace(nodes) {
    var i, distinctLayerPositions = [];
    for(i = 0; i < nodes.length; i++) {
        nodes[i].originalX = (nodes[i].x0 + nodes[i].x1) / 2;
        nodes[i].originalY = (nodes[i].y0 + nodes[i].y1) / 2;
        if(distinctLayerPositions.indexOf(nodes[i].originalX) === -1) {
            distinctLayerPositions.push(nodes[i].originalX);
        }
    }
    distinctLayerPositions.sort(function(a, b) {return a - b;});
    for(i = 0; i < nodes.length; i++) {
        nodes[i].originalLayerIndex = distinctLayerPositions.indexOf(nodes[i].originalX);
        nodes[i].originalLayer = nodes[i].originalLayerIndex / (distinctLayerPositions.length - 1);
    }
}

function saveCurrentDragPosition(d) {
    d.lastDraggedX = d.x0 + d.dx / 2;
    d.lastDraggedY = d.y0 + d.dy / 2;
}

function sameLayer(d) {
    return function(n) {return n.node.originalX === d.node.originalX;};
}

function switchToForceFormat(nodes) {
    // force uses x, y as centers
    for(var i = 0; i < nodes.length; i++) {
        nodes[i].y = nodes[i].y0 + nodes[i].dy / 2;
        nodes[i].x = nodes[i].x0 + nodes[i].dx / 2;
    }
}

function switchToSankeyFormat(nodes) {
    // sankey uses x0, x1, y0, y1
    for(var i = 0; i < nodes.length; i++) {
        nodes[i].y0 = nodes[i].y - nodes[i].dy / 2;
        nodes[i].y1 = nodes[i].y0 + nodes[i].dy;

        nodes[i].x0 = nodes[i].x - nodes[i].dx / 2;
        nodes[i].x1 = nodes[i].x0 + nodes[i].dx;
    }
}

// scene graph
module.exports = function(svg, calcData, layout, callbacks) {

    var styledData = calcData
            .filter(function(d) {return unwrap(d).trace.visible;})
            .map(sankeyModel.bind(null, layout));

    var sankey = svg.selectAll('.' + c.cn.sankey)
        .data(styledData, keyFun);

    sankey.exit()
        .remove();

    sankey.enter()
        .append('g')
        .classed(c.cn.sankey, true)
        .style('box-sizing', 'content-box')
        .style('position', 'absolute')
        .style('left', 0)
        .style('shape-rendering', 'geometricPrecision')
        .style('pointer-events', 'auto')
        .attr('transform', sankeyTransform);

    sankey.transition()
        .ease(c.ease).duration(c.duration)
        .attr('transform', sankeyTransform);

    var sankeyLinks = sankey.selectAll('.' + c.cn.sankeyLinks)
        .data(repeat, keyFun);

    sankeyLinks.enter()
        .append('g')
        .classed(c.cn.sankeyLinks, true)
        .style('fill', 'none');

    var sankeyLink = sankeyLinks.selectAll('.' + c.cn.sankeyLink)
          .data(function(d) {
              var links = d.graph.links;
              return links
                .filter(function(l) {return l.value;})
                .map(linkModel.bind(null, d));
          }, keyFun);

    sankeyLink
          .enter().append('path')
          .classed(c.cn.sankeyLink, true)
          .attr('d', linkPath())
          .call(attachPointerEvents, sankey, callbacks.linkEvents);

    sankeyLink
        .style('stroke', function(d) {
            if(!d.circular) return salientEnough(d) ? Color.tinyRGB(tinycolor(d.linkLineColor)) : d.tinyColorHue;
            return d.tinyColorHue;
        })
        .style('stroke-opacity', function(d) {
            if(!d.circular) return salientEnough(d) ? Color.opacity(d.linkLineColor) : d.tinyColorAlpha;
            return d.tinyColorAlpha;
        })
        .style('fill', function(d) {
            if(!d.circular) return d.tinyColorHue;
        })
        .style('fill-opacity', function(d) {
            if(!d.circular) return d.tinyColorAlpha;
        })
        .style('stroke-width', function(d) {
            if(d.circular) return d.link.width;
            return salientEnough(d) ? d.linkLineWidth : 1;
        });

    sankeyLink.transition()
       .ease(c.ease).duration(c.duration)
       .attr('d', linkPath());

    sankeyLink.exit().transition()
        .ease(c.ease).duration(c.duration)
        .style('opacity', 0)
        .remove();

    var sankeyNodeSet = sankey.selectAll('.' + c.cn.sankeyNodeSet)
        .data(repeat, keyFun);

    sankeyNodeSet.enter()
        .append('g')
        .classed(c.cn.sankeyNodeSet, true);

    sankeyNodeSet
        .style('cursor', function(d) {
            switch(d.arrangement) {
                case 'fixed': return 'default';
                case 'perpendicular': return 'ns-resize';
                default: return 'move';
            }
        });

    var sankeyNode = sankeyNodeSet.selectAll('.' + c.cn.sankeyNode)
        .data(function(d) {
            var nodes = d.graph.nodes;
            persistOriginalPlace(nodes);
            return nodes
                .filter(function(n) {return n.value;})
                .map(nodeModel.bind(null, d));
        }, keyFun);

    sankeyNode.enter()
        .append('g')
        .classed(c.cn.sankeyNode, true)
        .call(updateNodePositions)
        .call(attachPointerEvents, sankey, callbacks.nodeEvents);

    sankeyNode
        .call(attachDragHandler, sankeyLink, callbacks); // has to be here as it binds sankeyLink

    sankeyNode.transition()
        .ease(c.ease).duration(c.duration)
        .call(updateNodePositions);

    sankeyNode.exit().transition()
        .ease(c.ease).duration(c.duration)
        .style('opacity', 0)
        .remove();

    var nodeRect = sankeyNode.selectAll('.' + c.cn.nodeRect)
        .data(repeat);

    nodeRect.enter()
        .append('rect')
        .classed(c.cn.nodeRect, true)
        .call(sizeNode);

    nodeRect
        .style('stroke-width', function(d) {return d.nodeLineWidth;})
        .style('stroke', function(d) {return Color.tinyRGB(tinycolor(d.nodeLineColor));})
        .style('stroke-opacity', function(d) {return Color.opacity(d.nodeLineColor);})
        .style('fill', function(d) {return d.tinyColorHue;})
        .style('fill-opacity', function(d) {return d.tinyColorAlpha;});

    nodeRect.transition()
        .ease(c.ease).duration(c.duration)
        .call(sizeNode);

    var nodeCapture = sankeyNode.selectAll('.' + c.cn.nodeCapture)
        .data(repeat);

    nodeCapture.enter()
        .append('rect')
        .classed(c.cn.nodeCapture, true)
        .style('fill-opacity', 0);

    nodeCapture
        .attr('x', function(d) {return d.zoneX;})
        .attr('y', function(d) {return d.zoneY;})
        .attr('width', function(d) {return d.zoneWidth;})
        .attr('height', function(d) {return d.zoneHeight;});

    var nodeCentered = sankeyNode.selectAll('.' + c.cn.nodeCentered)
        .data(repeat);

    nodeCentered.enter()
        .append('g')
        .classed(c.cn.nodeCentered, true)
        .attr('transform', nodeCentering);

    nodeCentered
        .transition()
        .ease(c.ease).duration(c.duration)
        .attr('transform', nodeCentering);

    var nodeLabelGuide = nodeCentered.selectAll('.' + c.cn.nodeLabelGuide)
        .data(repeat);

    nodeLabelGuide.enter()
        .append('path')
        .classed(c.cn.nodeLabelGuide, true)
        .attr('id', function(d) {return d.uniqueNodeLabelPathId;})
        .attr('d', textGuidePath)
        .attr('transform', sankeyInverseTransform);

    nodeLabelGuide
        .transition()
        .ease(c.ease).duration(c.duration)
        .attr('d', textGuidePath)
        .attr('transform', sankeyInverseTransform);

    var nodeLabel = nodeCentered.selectAll('.' + c.cn.nodeLabel)
        .data(repeat);

    nodeLabel.enter()
        .append('text')
        .classed(c.cn.nodeLabel, true)
        .attr('transform', textFlip)
        .style('user-select', 'none')
        .style('cursor', 'default')
        .style('fill', 'black');

    nodeLabel
        .style('text-shadow', function(d) {
            return d.horizontal ? '-1px 1px 1px #fff, 1px 1px 1px #fff, 1px -1px 1px #fff, -1px -1px 1px #fff' : 'none';
        })
        .each(function(d) {Drawing.font(nodeLabel, d.textFont);});

    nodeLabel
        .transition()
        .ease(c.ease).duration(c.duration)
        .attr('transform', textFlip);

    var nodeLabelTextPath = nodeLabel.selectAll('.' + c.cn.nodeLabelTextPath)
        .data(repeat);

    nodeLabelTextPath.enter()
        .append('textPath')
        .classed(c.cn.nodeLabelTextPath, true)
        .attr('alignment-baseline', 'middle')
        .attr('xlink:href', function(d) {return '#' + d.uniqueNodeLabelPathId;})
        .attr('startOffset', nodeTextOffset)
        .style('fill', nodeTextColor);

    nodeLabelTextPath
        .text(function(d) {return d.horizontal || d.node.dy > 5 ? d.node.label : '';})
        .attr('text-anchor', function(d) {return d.horizontal && d.left ? 'end' : 'start';});

    nodeLabelTextPath
        .transition()
        .ease(c.ease).duration(c.duration)
        .attr('startOffset', nodeTextOffset)
        .style('fill', nodeTextColor);
};<|MERGE_RESOLUTION|>--- conflicted
+++ resolved
@@ -21,52 +21,7 @@
 var keyFun = gup.keyFun;
 var repeat = gup.repeat;
 var unwrap = gup.unwrap;
-<<<<<<< HEAD
 var interpolateNumber = require('d3-interpolate').interpolateNumber;
-=======
-
-// basic data utilities
-
-function persistOriginalPlace(nodes) {
-    var i;
-    var distinctLayerPositions = [];
-    for(i = 0; i < nodes.length; i++) {
-        nodes[i].originalX = nodes[i].x;
-        nodes[i].originalY = nodes[i].y;
-        if(distinctLayerPositions.indexOf(nodes[i].x) === -1) {
-            distinctLayerPositions.push(nodes[i].x);
-        }
-    }
-    distinctLayerPositions.sort(function(a, b) {return a - b;});
-    for(i = 0; i < nodes.length; i++) {
-        nodes[i].originalLayerIndex = distinctLayerPositions.indexOf(nodes[i].originalX);
-        nodes[i].originalLayer = nodes[i].originalLayerIndex / (distinctLayerPositions.length - 1);
-    }
-}
-
-function saveCurrentDragPosition(d) {
-    d.lastDraggedX = d.x;
-    d.lastDraggedY = d.y;
-}
-
-function sameLayer(d) {
-    return function(n) {return n.node.originalX === d.node.originalX;};
-}
-
-function switchToForceFormat(nodes) {
-    // force uses x, y as centers
-    for(var i = 0; i < nodes.length; i++) {
-        nodes[i].y = nodes[i].y + nodes[i].dy / 2;
-    }
-}
-
-function switchToSankeyFormat(nodes) {
-    // sankey uses x, y as top left
-    for(var i = 0; i < nodes.length; i++) {
-        nodes[i].y = nodes[i].y - nodes[i].dy / 2;
-    }
-}
->>>>>>> 673b542f
 
 // view models
 
@@ -111,19 +66,6 @@
         Lib.warn('node.pad was reduced to ', sankey.nodePadding(), ' to fit within the figure.');
     }
 
-<<<<<<< HEAD
-=======
-    var node;
-    var sankeyNodes = sankey.nodes();
-    for(var n = 0; n < sankeyNodes.length; n++) {
-        node = sankeyNodes[n];
-        node.width = width;
-        node.height = height;
-    }
-
-    switchToForceFormat(nodes);
-
->>>>>>> 673b542f
     return {
         circular: circular,
         key: traceIndex,
@@ -181,22 +123,21 @@
     };
 }
 
-<<<<<<< HEAD
 function linkPath() {
     var curvature = 0.5;
     function path(d) {
         if(d.circular) {
             return d.link.path;
         } else {
-            var x0 = d.link.source.x1,
-                x1 = d.link.target.x0,
-                xi = interpolateNumber(x0, x1),
-                x2 = xi(curvature),
-                x3 = xi(1 - curvature),
-                y0a = d.link.y0 - d.link.width / 2,
-                y0b = d.link.y0 + d.link.width / 2,
-                y1a = d.link.y1 - d.link.width / 2,
-                y1b = d.link.y1 + d.link.width / 2;
+            var x0 = d.link.source.x1;
+            var x1 = d.link.target.x0;
+            var xi = interpolateNumber(x0, x1);
+            var x2 = xi(curvature);
+            var x3 = xi(1 - curvature);
+            var y0a = d.link.y0 - d.link.width / 2;
+            var y0b = d.link.y0 + d.link.width / 2;
+            var y1a = d.link.y1 - d.link.width / 2;
+            var y1b = d.link.y1 + d.link.width / 2;
             return 'M' + x0 + ',' + y0a +
                  'C' + x2 + ',' + y0a +
                  ' ' + x3 + ',' + y1a +
@@ -212,19 +153,11 @@
 }
 
 function nodeModel(d, n, i) {
-    var tc = tinycolor(n.color),
-        zoneThicknessPad = c.nodePadAcross,
-        zoneLengthPad = d.nodePad / 2,
-        visibleThickness = n.x1 - n.x0,
-        visibleLength = Math.max(0.5, (n.y1 - n.y0));
-=======
-function nodeModel(uniqueKeys, d, n) {
     var tc = tinycolor(n.color);
     var zoneThicknessPad = c.nodePadAcross;
     var zoneLengthPad = d.nodePad / 2;
-    var visibleThickness = n.dx;
-    var visibleLength = Math.max(0.5, n.dy);
->>>>>>> 673b542f
+    var visibleThickness = n.x1 - n.x0;
+    var visibleLength = Math.max(0.5, (n.y1 - n.y0));
 
     var basicKey = n.label;
     var key = basicKey + '__' + i;
@@ -473,7 +406,8 @@
 // basic data utilities
 
 function persistOriginalPlace(nodes) {
-    var i, distinctLayerPositions = [];
+    var distinctLayerPositions = [];
+    var i;
     for(i = 0; i < nodes.length; i++) {
         nodes[i].originalX = (nodes[i].x0 + nodes[i].x1) / 2;
         nodes[i].originalY = (nodes[i].y0 + nodes[i].y1) / 2;
