/**
* Copyright 2012-2018, Plotly, Inc.
* All rights reserved.
*
* This source code is licensed under the MIT license found in the
* LICENSE file in the root directory of this source tree.
*/

'use strict';

module.exports = {
    moduleType: 'trace',
    name: 'candlestick',
    basePlotModule: require('../../plots/cartesian'),
    categories: ['cartesian', 'svg', 'showLegend', 'candlestick', 'boxLayout'],
    meta: {
        description: [
            'The candlestick is a style of financial chart describing',
            'open, high, low and close for a given `x` coordinate (most likely time).',

            'The boxes represent the spread between the `open` and `close` values and',
            'the lines represent the spread between the `low` and `high` values',

            'Sample points where the close value is higher (lower) then the open',
            'value are called increasing (decreasing).',

            'By default, increasing candles are drawn in green whereas',
            'decreasing are drawn in red.'
        ].join(' ')
    },

    attributes: require('./attributes'),
    layoutAttributes: require('../box/layout_attributes'),
    supplyLayoutDefaults: require('../box/layout_defaults').supplyLayoutDefaults,
    setPositions: require('../box/set_positions').setPositions,
    supplyDefaults: require('./defaults'),
    calc: require('./calc'),
    plot: require('../box/plot').plot,
<<<<<<< HEAD
    style: require('../box/style').style,
=======
    layerName: 'boxlayer',
    style: require('../box/style'),
>>>>>>> 776ddca8
    hoverPoints: require('../ohlc/hover'),
    selectPoints: require('../ohlc/select')
};<|MERGE_RESOLUTION|>--- conflicted
+++ resolved
@@ -36,12 +36,9 @@
     supplyDefaults: require('./defaults'),
     calc: require('./calc'),
     plot: require('../box/plot').plot,
-<<<<<<< HEAD
+    layerName: 'boxlayer',
     style: require('../box/style').style,
-=======
-    layerName: 'boxlayer',
-    style: require('../box/style'),
->>>>>>> 776ddca8
+    styleOnSelect: require('../box/style').styleOnSelect,
     hoverPoints: require('../ohlc/hover'),
     selectPoints: require('../ohlc/select')
 };