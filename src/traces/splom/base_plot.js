/**
* Copyright 2012-2018, Plotly, Inc.
* All rights reserved.
*
* This source code is licensed under the MIT license found in the
* LICENSE file in the root directory of this source tree.
*/

'use strict';

var createLine = require('regl-line2d');

var Registry = require('../../registry');
var Lib = require('../../lib');
var prepareRegl = require('../../lib/prepare_regl');
var getModuleCalcData = require('../../plots/get_data').getModuleCalcData;
var Cartesian = require('../../plots/cartesian');
var AxisIDs = require('../../plots/cartesian/axis_ids');

var SPLOM = 'splom';

function plot(gd) {
    var fullLayout = gd._fullLayout;
    var _module = Registry.getModule(SPLOM);
    var splomCalcData = getModuleCalcData(gd.calcdata, _module);

    prepareRegl(gd, ['ANGLE_instanced_arrays', 'OES_element_index_uint']);

    if(fullLayout._hasOnlyLargeSploms) {
        drawGrid(gd);
    }

    _module.plot(gd, {}, splomCalcData);
}

function drag(gd) {
    var cd = gd.calcdata;
    var fullLayout = gd._fullLayout;

    if(fullLayout._hasOnlyLargeSploms) {
        drawGrid(gd);
    }

    for(var i = 0; i < cd.length; i++) {
        var cd0 = cd[i][0];
        var trace = cd0.trace;
        var scene = cd0.t._scene;

        if(trace.type === 'splom' && scene && scene.matrix) {
<<<<<<< HEAD
            var activeLength = trace._activeLength;
            var visibleLength = scene.matrixOptions.data.length;
            var ranges = new Array(visibleLength);
            var k = 0;

            for(var j = 0; j < activeLength; j++) {
                if(trace.dimensions[j].visible) {
                    var xrng = AxisIDs.getFromId(gd, trace.xaxes[j]).range;
                    var yrng = AxisIDs.getFromId(gd, trace.yaxes[j]).range;
                    ranges[k++] = [xrng[0], yrng[0], xrng[1], yrng[1]];
                }
=======
            dragOne(gd, trace, scene);
        }
    }
}

function dragOne(gd, trace, scene) {
    var dimensions = trace.dimensions;
    var visibleLength = scene.matrixOptions.data.length;
    var ranges = new Array(visibleLength);

    for(var i = 0, k = 0; i < dimensions.length; i++) {
        if(dimensions[i].visible) {
            var rng = ranges[k] = new Array(4);

            var xa = AxisIDs.getFromId(gd, trace._diag[i][0]);
            if(xa) {
                rng[0] = xa.range[0];
                rng[2] = xa.range[1];
>>>>>>> 129e1f2c
            }

            var ya = AxisIDs.getFromId(gd, trace._diag[i][1]);
            if(ya) {
                rng[1] = ya.range[0];
                rng[3] = ya.range[1];
            }

            k++;
        }
    }

<<<<<<< HEAD
    if(fullLayout._hasOnlyLargeSploms) {
        drawGrid(gd);
=======
    if(scene.selectBatch) {
        scene.matrix.update({ranges: ranges}, {ranges: ranges});
        scene.matrix.draw(scene.unselectBatch, scene.selectBatch);
    } else {
        scene.matrix.update({ranges: ranges});
        scene.matrix.draw();
>>>>>>> 129e1f2c
    }
}

function drawGrid(gd) {
    var fullLayout = gd._fullLayout;
    var regl = fullLayout._glcanvas.data()[0].regl;
    var splomGrid = fullLayout._splomGrid;

    if(!splomGrid) {
        splomGrid = fullLayout._splomGrid = createLine(regl);
    }
    splomGrid.update(makeGridData(gd));
    splomGrid.draw();
}

// this clocks in at ~30ms at 50x50 - we could perf this up!
function makeGridData(gd) {
    var fullLayout = gd._fullLayout;
    var gs = fullLayout._size;
    var fullView = [0, 0, fullLayout.width, fullLayout.height];
    var splomXa = Object.keys(fullLayout._splomAxes.x);
    var splomYa = Object.keys(fullLayout._splomAxes.y);
    var lookup = {};
    var k;

    function push(prefix, ax, x0, x1, y0, y1) {
        var lcolor = ax[prefix + 'color'];
        var lwidth = ax[prefix + 'width'];
        var key = String(lcolor + lwidth);

        if(key in lookup) {
            lookup[key].data.push(NaN, NaN, x0, x1, y0, y1);
        } else {
            lookup[key] = {
                data: [x0, x1, y0, y1],
                join: 'rect',
                thickness: lwidth,
                color: lcolor,
                viewport: fullView,
                range: fullView,
                overlay: false
            };
        }
    }

    for(var i = 0; i < splomXa.length; i++) {
        var xa = AxisIDs.getFromId(gd, splomXa[i]);
        var xVals = xa._vals;
        var xShowZl = showZeroLine(xa);

        for(var j = 0; j < splomYa.length; j++) {
            var ya = AxisIDs.getFromId(gd, splomYa[j]);
            var yVals = ya._vals;
            var yShowZl = showZeroLine(ya);

            // ya.l2p assumes top-to-bottom coordinate system (a la SVG),
            // we need to compute bottom-to-top offsets and slopes:
            var yOffset = gs.b + ya.domain[0] * gs.h;
            var ym = -ya._m;
            var yb = -ym * ya.r2l(ya.range[0], ya.calendar);

            var x, y;

            if(xa.showgrid) {
                for(k = 0; k < xVals.length; k++) {
                    x = xa._offset + xa.l2p(xVals[k].x);
                    push('grid', xa, x, yOffset, x, yOffset + ya._length);
                }
            }
            if(xShowZl) {
                x = xa._offset + xa.l2p(0);
                push('zeroline', xa, x, yOffset, x, yOffset + ya._length);
            }
            if(ya.showgrid) {
                for(k = 0; k < yVals.length; k++) {
                    y = yOffset + yb + ym * yVals[k].x;
                    push('grid', ya, xa._offset, y, xa._offset + xa._length, y);
                }
            }
            if(yShowZl) {
                y = yOffset + yb + 0;
                push('zeroline', ya, xa._offset, y, xa._offset + xa._length, y);
            }
        }
    }

    var gridBatches = [];
    for(k in lookup) {
        gridBatches.push(lookup[k]);
    }

    return gridBatches;
}

// just like in Axes.doTicks but without the loop over traces
// TODO dry this up
function showZeroLine(ax) {
    var rng = Lib.simpleMap(ax.range, ax.r2l);
    var p0 = ax.l2p(0);

    return (
        ax.zeroline &&
        ax._vals && ax._vals.length &&
        (rng[0] * rng[1] <= 0) &&
        (ax.type === 'linear' || ax.type === '-') &&
        ((p0 > 1 && p0 < ax._length - 1) || !ax.showline)
    );
}

function clean(newFullData, newFullLayout, oldFullData, oldFullLayout, oldCalcdata) {
    var oldModules = oldFullLayout._modules || [];
    var newModules = newFullLayout._modules || [];

    var hadSplom, hasSplom;
    var i;

    for(i = 0; i < oldModules.length; i++) {
        if(oldModules[i].name === 'splom') {
            hadSplom = true;
            break;
        }
    }
    for(i = 0; i < newModules.length; i++) {
        if(newModules[i].name === 'splom') {
            hasSplom = true;
            break;
        }
    }

    if(hadSplom && !hasSplom) {
        for(i = 0; i < oldCalcdata.length; i++) {
            var cd0 = oldCalcdata[i][0];
            var trace = cd0.trace;
            var scene = cd0.t._scene;

            if(trace.type === 'splom' && scene && scene.matrix) {
                scene.matrix.destroy();
                cd0.t._scene = null;
            }
        }
    }

    if(oldFullLayout._splomGrid &&
        (!newFullLayout._hasOnlyLargeSploms && oldFullLayout._hasOnlyLargeSploms)) {
        oldFullLayout._splomGrid.destroy();
        oldFullLayout._splomGrid = null;
    }

    Cartesian.clean(newFullData, newFullLayout, oldFullData, oldFullLayout);
}

module.exports = {
    name: SPLOM,
    attr: Cartesian.attr,
    attrRegex: Cartesian.attrRegex,
    layoutAttributes: Cartesian.layoutAttributes,
    supplyLayoutDefaults: Cartesian.supplyLayoutDefaults,
    drawFramework: Cartesian.drawFramework,
    plot: plot,
    drag: drag,
    clean: clean,
    updateFx: Cartesian.updateFx,
    toSVG: Cartesian.toSVG
};<|MERGE_RESOLUTION|>--- conflicted
+++ resolved
@@ -47,19 +47,6 @@
         var scene = cd0.t._scene;
 
         if(trace.type === 'splom' && scene && scene.matrix) {
-<<<<<<< HEAD
-            var activeLength = trace._activeLength;
-            var visibleLength = scene.matrixOptions.data.length;
-            var ranges = new Array(visibleLength);
-            var k = 0;
-
-            for(var j = 0; j < activeLength; j++) {
-                if(trace.dimensions[j].visible) {
-                    var xrng = AxisIDs.getFromId(gd, trace.xaxes[j]).range;
-                    var yrng = AxisIDs.getFromId(gd, trace.yaxes[j]).range;
-                    ranges[k++] = [xrng[0], yrng[0], xrng[1], yrng[1]];
-                }
-=======
             dragOne(gd, trace, scene);
         }
     }
@@ -78,7 +65,6 @@
             if(xa) {
                 rng[0] = xa.range[0];
                 rng[2] = xa.range[1];
->>>>>>> 129e1f2c
             }
 
             var ya = AxisIDs.getFromId(gd, trace._diag[i][1]);
@@ -91,17 +77,12 @@
         }
     }
 
-<<<<<<< HEAD
-    if(fullLayout._hasOnlyLargeSploms) {
-        drawGrid(gd);
-=======
     if(scene.selectBatch) {
         scene.matrix.update({ranges: ranges}, {ranges: ranges});
         scene.matrix.draw(scene.unselectBatch, scene.selectBatch);
     } else {
         scene.matrix.update({ranges: ranges});
         scene.matrix.draw();
->>>>>>> 129e1f2c
     }
 }
 
