--- conflicted
+++ resolved
@@ -34,44 +34,7 @@
 
 });
 
-<<<<<<< HEAD
-test('request huge image: should return error 413', function (t) {
-    t.plan(2);
-
-    var hugeArray = [];
-    for (var i = 0; i < 200001; i ++) {
-        hugeArray[i] = 1;
-    }
-
-    var bodyMock = {
-        'figure': {
-            'data': [
-                {
-                    'x': hugeArray,
-                    'y': hugeArray
-                }
-            ]
-        },
-        'format': 'svg'
-    };
-
-    var options = getOptions(bodyMock);
-
-    request(options, function (err, res) {
-        if (err) return console.error(err);
-        t.equal(res.statusCode, 413, 'Server correctly handles large image error');
-        var errMsg = 'Request Entity Too Large';
-        t.equal(res.body, errMsg, 'error message matches');
-        t.end();
-    });
-
-
-});
-
 test('test bad figure, should get error 422', function (t) {
-=======
-test('test bad figure, should get error 460: bad figure', function (t) {
->>>>>>> 7e8228f2
     t.plan(2);
 
     var bodyMock = {
