--- conflicted
+++ resolved
@@ -47,11 +47,7 @@
         popoverContainer: containerDiv
     });
 
-<<<<<<< HEAD
-    graphDiv.toolPanel.makeMenu(toolDiv);
-=======
     graphDiv.toolPanel.makeMenu();
->>>>>>> 1a79671e
 
     divs.push(graphDiv, toolDiv);
 
