<!DOCTYPE html>
<html>
<head>

    <!-- ToolPanel CSS -->
    <link rel="stylesheet" type="text/css" href="./../../shelly/toolpanel/static/toolpanel/dist/style.css"/>

</head>

<body>

    <div id="main"></div>

    <!-- PlotlyJS Requirements -->
    <script src="//ajax.googleapis.com/ajax/libs/jquery/1.8.3/jquery.min.js"></script>

<<<<<<< HEAD
=======
    <!-- ToolPanel JS dependencies Bundle -->
    <script type="text/javascript" src="./../../shelly/toolpanel/static/toolpanel/dist/toolpanel-dependencies-bundle.js"></script>

    <!-- ToolPanel Standalone JS Bundle -->
    <script type="text/javascript" src="./../../shelly/toolpanel/static/toolpanel/dist/toolpanel-standalone-bundle.js"></script>

>>>>>>> 9a6b2547
    <!-- PlotlyJS Bundle -->
    <script type="text/javascript" src="./../../shelly/plotlyjs/static/plotlyjs/build/plotlyjs-bundle.js"></script>

    <!-- ToolPanel Standalone JS Bundle -->
    <script type="text/javascript" src="./../../shelly/toolpanel/static/toolpanel/dist/toolpanel-standalone-bundle.js"></script>

    <!-- UI Stuff -->
    <script type="text/javascript" src="ui.js"></script>

</body>

</html><|MERGE_RESOLUTION|>--- conflicted
+++ resolved
@@ -14,15 +14,9 @@
     <!-- PlotlyJS Requirements -->
     <script src="//ajax.googleapis.com/ajax/libs/jquery/1.8.3/jquery.min.js"></script>
 
-<<<<<<< HEAD
-=======
     <!-- ToolPanel JS dependencies Bundle -->
     <script type="text/javascript" src="./../../shelly/toolpanel/static/toolpanel/dist/toolpanel-dependencies-bundle.js"></script>
 
-    <!-- ToolPanel Standalone JS Bundle -->
-    <script type="text/javascript" src="./../../shelly/toolpanel/static/toolpanel/dist/toolpanel-standalone-bundle.js"></script>
-
->>>>>>> 9a6b2547
     <!-- PlotlyJS Bundle -->
     <script type="text/javascript" src="./../../shelly/plotlyjs/static/plotlyjs/build/plotlyjs-bundle.js"></script>
 
